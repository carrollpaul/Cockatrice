--- conflicted
+++ resolved
@@ -126,13 +126,9 @@
     installNewTranslator();
 
     qsrand(QDateTime::currentDateTime().toTime_t());
-<<<<<<< HEAD
     
     bool startMainProgram = true;
 #if QT_VERSION < 0x050000
-=======
-
->>>>>>> e5d9692d
     const QString dataDir = QDesktopServices::storageLocation(QDesktopServices::DataLocation);
 #else
     const QString dataDir = QStandardPaths::standardLocations(QStandardPaths::DataLocation)).toString();
