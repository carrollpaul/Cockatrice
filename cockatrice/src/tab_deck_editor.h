#ifndef WINDOW_DECKEDITOR_H
#define WINDOW_DECKEDITOR_H

#include "tab.h"
#include <QAbstractItemModel>
#include <QLineEdit>
#include "keysignals.h"

class CardDatabaseModel;
class CardDatabaseDisplayModel;
class DeckListModel;
class QTreeView;
class QTableView;
class CardFrame;
class QTextEdit;
class QLabel;
class DeckLoader;
class Response;
class FilterTreeModel;
class CardInfo;

class SearchLineEdit : public QLineEdit {
    private:
        QTreeView *treeView;
    protected:
        void keyPressEvent(QKeyEvent *event);
    public:
        SearchLineEdit() : QLineEdit(), treeView(0) { }
        void setTreeView(QTreeView *_treeView) { treeView = _treeView; }
};

class TabDeckEditor : public Tab {
    Q_OBJECT
private slots:
    void updateName(const QString &name);
    void updateComments();
    void updateHash();
    void updateCardInfoLeft(const QModelIndex &current, const QModelIndex &previous);
    void updateCardInfoRight(const QModelIndex &current, const QModelIndex &previous);
    void updateSearch(const QString &search);

    void actNewDeck();
    void actLoadDeck();
    bool actSaveDeck();
    bool actSaveDeckAs();
    void actLoadDeckFromClipboard();
    void actSaveDeckToClipboard();
    void actPrintDeck();
    void actAnalyzeDeck();

    void actEditSets();
    void actEditTokens();
    
<<<<<<< HEAD
    void actClearSearch();

    void actAddCard();
    void actAddCardToSideboard();
    void actRemoveCard();
    void actIncrement();
    void actDecrement();
    void actDecrementCard();
    void actDecrementCardFromSideboard();

=======
    void actSearch();
    void actClearSearch();

    void actAddCard();
    void actAddCardToSideboard();
    void actRemoveCard();
    void actIncrement();
    void actDecrement();
>>>>>>> ed5f02bf
        void actUpdatePrices();

        void finishedUpdatingPrices();
    void saveDeckRemoteFinished(const Response &r);
<<<<<<< HEAD
    void filterViewCustomContextMenu(const QPoint &point);
    void filterRemove(QAction *action);
private:
    CardInfo *currentCardInfo() const;
    void addCardHelper(QString zoneName);
    void offsetCountAtIndex(const QModelIndex &idx, int offset);
    void decrementCardHelper(QString zoneName);
=======
private:
    void addCardHelper(QString zoneName);
>>>>>>> ed5f02bf
    void recursiveExpand(const QModelIndex &index);
    bool confirmClose();

    CardDatabaseModel *databaseModel;
    CardDatabaseDisplayModel *databaseDisplayModel;
    DeckListModel *deckModel;
    QTreeView *databaseView;
<<<<<<< HEAD
    KeySignals dbViewKeySignals;
    QTreeView *deckView;
    KeySignals deckViewKeySignals;
    CardFrame *cardInfo;
    QLabel *searchLabel;
    SearchLineEdit *searchEdit;
    KeySignals searchKeySignals;
=======
    QTreeView *deckView;
    CardInfoWidget *cardInfo;
    QLabel *searchLabel;
    SearchLineEdit *searchEdit;
>>>>>>> ed5f02bf
    QLabel *nameLabel;
    QLineEdit *nameEdit;
    QLabel *commentsLabel;
    QTextEdit *commentsEdit;
    QLabel *hashLabel1;
    QLabel *hashLabel;
<<<<<<< HEAD
    FilterTreeModel *filterModel;
    QTreeView *filterView;

    QMenu *deckMenu, *dbMenu;
    QAction *aNewDeck, *aLoadDeck, *aSaveDeck, *aSaveDeckAs, *aLoadDeckFromClipboard, *aSaveDeckToClipboard, *aPrintDeck, *aAnalyzeDeck, *aClose;
    QAction *aEditSets, *aEditTokens, *aClearSearch, *aCardTextOnly;
=======
    DlgCardSearch *dlgCardSearch;

    QMenu *deckMenu, *dbMenu;
    QAction *aNewDeck, *aLoadDeck, *aSaveDeck, *aSaveDeckAs, *aLoadDeckFromClipboard, *aSaveDeckToClipboard, *aPrintDeck, *aAnalyzeDeck, *aClose;
    QAction *aEditSets, *aEditTokens, *aSearch, *aClearSearch;
>>>>>>> ed5f02bf
        QAction *aAddCard, *aAddCardToSideboard, *aRemoveCard, *aIncrement, *aDecrement, *aUpdatePrices;
    
    bool modified;
public:
    TabDeckEditor(TabSupervisor *_tabSupervisor, QWidget *parent = 0);
    ~TabDeckEditor();
    void retranslateUi();
    QString getTabText() const;
    void setDeck(DeckLoader *_deckLoader);
    void setModified(bool _windowModified);
public slots:
    void closeRequest();
signals:
    void deckEditorClosing(TabDeckEditor *tab);
};

#endif<|MERGE_RESOLUTION|>--- conflicted
+++ resolved
@@ -51,7 +51,6 @@
     void actEditSets();
     void actEditTokens();
     
-<<<<<<< HEAD
     void actClearSearch();
 
     void actAddCard();
@@ -62,21 +61,10 @@
     void actDecrementCard();
     void actDecrementCardFromSideboard();
 
-=======
-    void actSearch();
-    void actClearSearch();
+    void actUpdatePrices();
 
-    void actAddCard();
-    void actAddCardToSideboard();
-    void actRemoveCard();
-    void actIncrement();
-    void actDecrement();
->>>>>>> ed5f02bf
-        void actUpdatePrices();
-
-        void finishedUpdatingPrices();
+    void finishedUpdatingPrices();
     void saveDeckRemoteFinished(const Response &r);
-<<<<<<< HEAD
     void filterViewCustomContextMenu(const QPoint &point);
     void filterRemove(QAction *action);
 private:
@@ -84,10 +72,6 @@
     void addCardHelper(QString zoneName);
     void offsetCountAtIndex(const QModelIndex &idx, int offset);
     void decrementCardHelper(QString zoneName);
-=======
-private:
-    void addCardHelper(QString zoneName);
->>>>>>> ed5f02bf
     void recursiveExpand(const QModelIndex &index);
     bool confirmClose();
 
@@ -95,7 +79,7 @@
     CardDatabaseDisplayModel *databaseDisplayModel;
     DeckListModel *deckModel;
     QTreeView *databaseView;
-<<<<<<< HEAD
+
     KeySignals dbViewKeySignals;
     QTreeView *deckView;
     KeySignals deckViewKeySignals;
@@ -103,33 +87,20 @@
     QLabel *searchLabel;
     SearchLineEdit *searchEdit;
     KeySignals searchKeySignals;
-=======
-    QTreeView *deckView;
-    CardInfoWidget *cardInfo;
-    QLabel *searchLabel;
-    SearchLineEdit *searchEdit;
->>>>>>> ed5f02bf
+
     QLabel *nameLabel;
     QLineEdit *nameEdit;
     QLabel *commentsLabel;
     QTextEdit *commentsEdit;
     QLabel *hashLabel1;
     QLabel *hashLabel;
-<<<<<<< HEAD
     FilterTreeModel *filterModel;
     QTreeView *filterView;
 
     QMenu *deckMenu, *dbMenu;
     QAction *aNewDeck, *aLoadDeck, *aSaveDeck, *aSaveDeckAs, *aLoadDeckFromClipboard, *aSaveDeckToClipboard, *aPrintDeck, *aAnalyzeDeck, *aClose;
     QAction *aEditSets, *aEditTokens, *aClearSearch, *aCardTextOnly;
-=======
-    DlgCardSearch *dlgCardSearch;
-
-    QMenu *deckMenu, *dbMenu;
-    QAction *aNewDeck, *aLoadDeck, *aSaveDeck, *aSaveDeckAs, *aLoadDeckFromClipboard, *aSaveDeckToClipboard, *aPrintDeck, *aAnalyzeDeck, *aClose;
-    QAction *aEditSets, *aEditTokens, *aSearch, *aClearSearch;
->>>>>>> ed5f02bf
-        QAction *aAddCard, *aAddCardToSideboard, *aRemoveCard, *aIncrement, *aDecrement, *aUpdatePrices;
+    QAction *aAddCard, *aAddCardToSideboard, *aRemoveCard, *aIncrement, *aDecrement, *aUpdatePrices;
     
     bool modified;
 public:
