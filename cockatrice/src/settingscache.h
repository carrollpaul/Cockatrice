#ifndef SETTINGSCACHE_H
#define SETTINGSCACHE_H

#include <QObject>
#include <QSize>
#include <QStringList>
#include "shortcutssettings.h"
#include "settings/carddatabasesettings.h"
#include "settings/serverssettings.h"
#include "settings/messagesettings.h"
#include "settings/gamefilterssettings.h"
#include "settings/layoutssettings.h"

// the falbacks are used for cards without a muid
#define PIC_URL_DEFAULT "http://gatherer.wizards.com/Handlers/Image.ashx?multiverseid=!cardid!&type=card"
#define PIC_URL_FALLBACK "http://gatherer.wizards.com/Handlers/Image.ashx?name=!name!&type=card"
#define PIC_URL_HQ_DEFAULT "http://gatherer.wizards.com/Handlers/Image.ashx?multiverseid=!cardid!&type=card"
#define PIC_URL_HQ_FALLBACK "http://gatherer.wizards.com/Handlers/Image.ashx?name=!name!&type=card"
// size should be a multiple of 64
#define PIXMAPCACHE_SIZE_DEFAULT 2047
#define PIXMAPCACHE_SIZE_MIN 64
#define PIXMAPCACHE_SIZE_MAX 2047

class QSettings;

class SettingsCache : public QObject {
    Q_OBJECT
signals:
    void langChanged();
    void picsPathChanged();
    void cardDatabasePathChanged();
    void tokenDatabasePathChanged();
    void handBgPathChanged();
    void stackBgPathChanged();
    void tableBgPathChanged();
    void playerBgPathChanged();
    void cardBackPicturePathChanged();
    void picDownloadChanged();
    void picDownloadHqChanged();
    void displayCardNamesChanged();
    void horizontalHandChanged();
    void handJustificationChanged();
    void invertVerticalCoordinateChanged();
    void minPlayersForMultiColumnLayoutChanged();
    void soundEnabledChanged();
    void soundPathChanged();
    void priceTagFeatureChanged(int enabled);
    void ignoreUnregisteredUsersChanged();
    void ignoreUnregisteredUserMessagesChanged();
    void pixmapCacheSizeChanged(int newSizeInMBs);
    void masterVolumeChanged(int value);
    void chatMentionCompleterChanged();
private:
    QSettings *settings;
    ShortcutsSettings *shortcutsSettings;
    CardDatabaseSettings *cardDatabaseSettings;
    ServersSettings *serversSettings;
    MessageSettings *messageSettings;
    GameFiltersSettings *gameFiltersSettings;
    LayoutsSettings *layoutsSettings;

    QByteArray mainWindowGeometry;
    QString lang;
    QString deckPath, replaysPath, picsPath, cardDatabasePath, tokenDatabasePath;
    QString handBgPath, stackBgPath, tableBgPath, playerBgPath, cardBackPicturePath;
    bool picDownload;
    bool picDownloadHq;
    bool notificationsEnabled;
    bool spectatorNotificationsEnabled;
    bool doubleClickToPlay;
    bool playToStack;
    bool annotateTokens;
    int cardInfoMinimized;
    QByteArray tabGameSplitterSizes;
    bool displayCardNames;
    bool horizontalHand;
    bool invertVerticalCoordinate;
    int minPlayersForMultiColumnLayout;
    bool tapAnimation;
    bool chatMention;
    bool chatMentionCompleter;
    QString chatMentionColor;
    QString chatHighlightColor;
    bool chatMentionForeground;
    bool chatHighlightForeground;
    bool zoneViewSortByName, zoneViewSortByType, zoneViewPileView;
    bool soundEnabled;
    QString soundPath;
    bool priceTagFeature;
    int priceTagSource;
    bool ignoreUnregisteredUsers;
    bool ignoreUnregisteredUserMessages;
    QString picUrl;
    QString picUrlHq;
    QString picUrlFallback;
    QString picUrlHqFallback;
    QString clientID;
    bool attemptAutoConnect;
    int pixmapCacheSize;
    bool scaleCards;
    bool showMessagePopups;
    bool showMentionPopups;
    bool leftJustified;
    int masterVolume;
    int cardInfoViewMode;
    QString highlightWords;
    QString gameDescription;
    int maxPlayers;
    QString gameTypes;
    bool onlyBuddies;
    bool onlyRegistered;
    bool spectatorsAllowed;
    bool spectatorsNeedPassword;
    bool spectatorsCanTalk;
    bool spectatorsCanSeeEverything;
<<<<<<< HEAD
    int keepalive;    
    void translateLegacySettings();
=======
    bool rememberGameSettings;
    int keepalive;
    QByteArray deckEditorLayoutState, deckEditorGeometry;
    QSize deckEditorFilterSize, deckEditorDeckSize, deckEditorCardSize;
    QString getSettingsPath();

>>>>>>> 74533859
public:
    SettingsCache();
    QString getSettingsPath();
    const QByteArray &getMainWindowGeometry() const { return mainWindowGeometry; }
    QString getLang() const { return lang; }
    QString getDeckPath() const { return deckPath; }
    QString getReplaysPath() const { return replaysPath; }
    QString getPicsPath() const { return picsPath; }
    QString getCardDatabasePath() const { return cardDatabasePath; }
    QString getTokenDatabasePath() const { return tokenDatabasePath; }
    QString getHandBgPath() const { return handBgPath; }
    QString getStackBgPath() const { return stackBgPath; }
    QString getTableBgPath() const { return tableBgPath; }
    QString getPlayerBgPath() const { return playerBgPath; }
    QString getCardBackPicturePath() const { return cardBackPicturePath; }
    QString getChatMentionColor() const { return chatMentionColor; }
    QString getChatHighlightColor() const { return chatHighlightColor; }
    bool getPicDownload() const { return picDownload; }
    bool getPicDownloadHq() const { return picDownloadHq; }
    bool getNotificationsEnabled() const { return notificationsEnabled; }
    bool getSpectatorNotificationsEnabled() const { return spectatorNotificationsEnabled; }

    bool getDoubleClickToPlay() const { return doubleClickToPlay; }
    bool getPlayToStack() const { return playToStack; }
    bool getAnnotateTokens() const { return annotateTokens; }
    int  getCardInfoMinimized() const { return cardInfoMinimized; }
    QByteArray getTabGameSplitterSizes() const { return tabGameSplitterSizes; }
    bool getDisplayCardNames() const { return displayCardNames; }
    bool getHorizontalHand() const { return horizontalHand; }
    bool getInvertVerticalCoordinate() const { return invertVerticalCoordinate; }
    int getMinPlayersForMultiColumnLayout() const { return minPlayersForMultiColumnLayout; }
    bool getTapAnimation() const { return tapAnimation; }
    bool getChatMention()  const { return chatMention; }
    bool getChatMentionCompleter() const { return chatMentionCompleter; }
    bool getChatMentionForeground() const { return chatMentionForeground; }
    bool getChatHighlightForeground() const { return chatHighlightForeground; }
    bool getZoneViewSortByName() const { return zoneViewSortByName; }
    bool getZoneViewSortByType() const { return zoneViewSortByType; }
    /**
       Returns if the view should be sorted into pile view.
       @return zoneViewPileView if the view should be sorted into pile view.
     */
    bool getZoneViewPileView() const { return zoneViewPileView; }
    bool getSoundEnabled() const { return soundEnabled; }
    QString getSoundPath() const { return soundPath; }
    bool getPriceTagFeature() const { return false; /* #859; priceTagFeature;*/ }
    int getPriceTagSource() const { return priceTagSource; }
    bool getIgnoreUnregisteredUsers() const { return ignoreUnregisteredUsers; }
    bool getIgnoreUnregisteredUserMessages() const { return ignoreUnregisteredUserMessages; }
    QString getPicUrl() const { return picUrl; }
    QString getPicUrlHq() const { return picUrlHq; }
    QString getPicUrlFallback() const { return picUrlFallback; }
    QString getPicUrlHqFallback() const { return picUrlHqFallback; }
    bool getAutoConnect() const { return attemptAutoConnect; }
    int getPixmapCacheSize() const { return pixmapCacheSize; }
    bool getScaleCards() const {  return scaleCards; }
    bool getShowMessagePopup() const { return showMessagePopups; }
    bool getShowMentionPopup() const { return showMentionPopups; }
    bool getLeftJustified() const { return leftJustified; }
    int getMasterVolume() const { return masterVolume; }
    int getCardInfoViewMode() const { return cardInfoViewMode; }
    QStringList getCountries() const;
    QString getHighlightWords() const { return highlightWords; }
    QString getGameDescription() const { return gameDescription; }
    int getMaxPlayers() const { return maxPlayers; }
    QString getGameTypes() const { return gameTypes; }
    bool getOnlyBuddies() const { return onlyBuddies; }
    bool getOnlyRegistered() const { return onlyRegistered; }
    bool getSpectatorsAllowed() const { return spectatorsAllowed; }
    bool getSpectatorsNeedPassword() const { return spectatorsNeedPassword; }
    bool getSpectatorsCanTalk() const { return spectatorsCanTalk; }
    bool getSpectatorsCanSeeEverything() const { return spectatorsCanSeeEverything; }
    bool getRememberGameSettings() const { return rememberGameSettings; }
    int getKeepAlive() const { return keepalive; }
    void setClientID(QString clientID);
    QString getClientID() { return clientID; }    
    ShortcutsSettings& shortcuts() const { return *shortcutsSettings; }
    CardDatabaseSettings& cardDatabase() const { return *cardDatabaseSettings; }
    ServersSettings& servers() const { return *serversSettings; }
    MessageSettings& messages() const { return *messageSettings; }
    GameFiltersSettings& gameFilters() const { return *gameFiltersSettings; }
    LayoutsSettings& layouts() const { return *layoutsSettings; }
public slots:
    void setMainWindowGeometry(const QByteArray &_mainWindowGeometry);
    void setLang(const QString &_lang);
    void setDeckPath(const QString &_deckPath);
    void setReplaysPath(const QString &_replaysPath);
    void setPicsPath(const QString &_picsPath);
    void setCardDatabasePath(const QString &_cardDatabasePath);
    void setTokenDatabasePath(const QString &_tokenDatabasePath);
    void setHandBgPath(const QString &_handBgPath);
    void setStackBgPath(const QString &_stackBgPath);
    void setTableBgPath(const QString &_tableBgPath);
    void setPlayerBgPath(const QString &_playerBgPath);
    void setCardBackPicturePath(const QString &_cardBackPicturePath);
    void setChatMentionColor(const QString &_chatMentionColor);
    void setChatHighlightColor(const QString &_chatHighlightColor);
    void setPicDownload(int _picDownload);
    void setPicDownloadHq(int _picDownloadHq);
    void setNotificationsEnabled(int _notificationsEnabled);
    void setSpectatorNotificationsEnabled(int _spectatorNotificationsEnabled);
    void setDoubleClickToPlay(int _doubleClickToPlay);
    void setPlayToStack(int _playToStack);
    void setAnnotateTokens(int _annotateTokens);
    void setCardInfoMinimized(int _cardInfoMinimized);
    void setTabGameSplitterSizes(const QByteArray &_tabGameSplitterSizes);
    void setDisplayCardNames(int _displayCardNames);
    void setHorizontalHand(int _horizontalHand);
    void setInvertVerticalCoordinate(int _invertVerticalCoordinate);
    void setMinPlayersForMultiColumnLayout(int _minPlayersForMultiColumnLayout);
    void setTapAnimation(int _tapAnimation);
    void setChatMention(int _chatMention);
    void setChatMentionCompleter(int _chatMentionCompleter);
    void setChatMentionForeground(int _chatMentionForeground);
    void setChatHighlightForeground(int _chatHighlightForeground);
    void setZoneViewSortByName(int _zoneViewSortByName);
    void setZoneViewSortByType(int _zoneViewSortByType);
    void setZoneViewPileView(int _zoneViewPileView);
    void setSoundEnabled(int _soundEnabled);
    void setSoundPath(const QString &_soundPath);
    void setPriceTagFeature(int _priceTagFeature);
    void setPriceTagSource(int _priceTagSource);
    void setIgnoreUnregisteredUsers(int _ignoreUnregisteredUsers);
    void setIgnoreUnregisteredUserMessages(int _ignoreUnregisteredUserMessages);
    void setPicUrl(const QString &_picUrl);
    void setPicUrlHq(const QString &_picUrlHq);
    void setPicUrlFallback(const QString &_picUrlFallback);
    void setPicUrlHqFallback(const QString &_picUrlHqFallback);
    void setAutoConnect(const bool &_autoConnect);
    void setPixmapCacheSize(const int _pixmapCacheSize);
    void setCardScaling(const int _scaleCards);
    void setShowMessagePopups(const int _showMessagePopups);
    void setShowMentionPopups(const int _showMentionPopups);
    void setLeftJustified( const int _leftJustified);
    void setMasterVolume(const int _masterVolume);
    void setCardInfoViewMode(const int _viewMode);
    void setHighlightWords(const QString &_highlightWords);
    void setGameDescription(const QString _gameDescription);
    void setMaxPlayers(const int _maxPlayers);
    void setGameTypes(const QString _gameTypes);
    void setOnlyBuddies(const bool _onlyBuddies);
    void setOnlyRegistered(const bool _onlyRegistered);
    void setSpectatorsAllowed(const bool _spectatorsAllowed);
    void setSpectatorsNeedPassword(const bool _spectatorsNeedPassword);
    void setSpectatorsCanTalk(const bool _spectatorsCanTalk);
    void setSpectatorsCanSeeEverything(const bool _spectatorsCanSeeEverything);
    void setRememberGameSettings(const bool _rememberGameSettings);
};

extern SettingsCache *settingsCache;

#endif<|MERGE_RESOLUTION|>--- conflicted
+++ resolved
@@ -113,17 +113,10 @@
     bool spectatorsNeedPassword;
     bool spectatorsCanTalk;
     bool spectatorsCanSeeEverything;
-<<<<<<< HEAD
     int keepalive;    
     void translateLegacySettings();
-=======
     bool rememberGameSettings;
-    int keepalive;
-    QByteArray deckEditorLayoutState, deckEditorGeometry;
-    QSize deckEditorFilterSize, deckEditorDeckSize, deckEditorCardSize;
-    QString getSettingsPath();
-
->>>>>>> 74533859
+
 public:
     SettingsCache();
     QString getSettingsPath();
