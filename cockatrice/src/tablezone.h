--- conflicted
+++ resolved
@@ -64,8 +64,6 @@
     int currentMinimumWidth;
 
     /*
-<<<<<<< HEAD
-=======
     Internal cache for widths of stacks of cards by row and column.
     */
     QMap<int, int> cardStackWidth;
@@ -76,7 +74,6 @@
     QPixmap backgroundPixelMap;
 
     /*
->>>>>>> 13e53601
        If this TableZone is currently active
      */
     bool active;
