--- conflicted
+++ resolved
@@ -587,12 +587,8 @@
     chatGrid->addWidget(&invertMentionForeground, 0, 1);
     chatGrid->addWidget(mentionColor, 0, 2);
     chatGrid->addWidget(&ignoreUnregUsersMainChat, 1, 0);
-<<<<<<< HEAD
     chatGrid->addWidget(&hexLabel, 1, 2);
-    
-=======
     chatGrid->addWidget(&ignoreUnregUserMessages, 2, 0);
->>>>>>> a08fc046
     chatGroupBox = new QGroupBox;
     chatGroupBox->setLayout(chatGrid);
 
@@ -683,14 +679,11 @@
     chatGroupBox->setTitle(tr("Chat settings"));
     chatMentionCheckBox.setText(tr("Enable chat mentions"));
     messageShortcuts->setTitle(tr("In-game message macros"));
-<<<<<<< HEAD
     ignoreUnregUsersMainChat.setText(tr("Ignore unregistered users in main chat"));
+    ignoreUnregUsersMainChat.setText(tr("Ignore chat room messages sent by unregistered users."));
+    ignoreUnregUserMessages.setText(tr("Ignore private messages sent by unregistered users."));
     invertMentionForeground.setText(tr("Invert text color"));
     hexLabel.setText(tr("(Color is hexadecimal)"));
-=======
-    ignoreUnregUsersMainChat.setText(tr("Ignore chat room messages sent by unregistered users."));
-    ignoreUnregUserMessages.setText(tr("Ignore private messages sent by unregistered users."));
->>>>>>> a08fc046
 }
 
 DlgSettings::DlgSettings(QWidget *parent)
