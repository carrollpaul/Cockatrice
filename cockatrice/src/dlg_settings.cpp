#include <QLabel>
#include <QLineEdit>
#include <QComboBox>
#include <QCheckBox>
#include <QGroupBox>
#include <QPushButton>
#include <QGridLayout>
#include <QListWidget>
#include <QStackedWidget>
#include <QCloseEvent>
#include <QMessageBox>
#include <QFileDialog>
#include <QToolBar>
#include <QTranslator>
#include <QAction>
#include <QApplication>
#include <QInputDialog>
#include <QSpinBox>
#include <QDialogButtonBox>
#include <QRadioButton>
#include <QDebug>
#include <QSlider>
#include <QSpinBox>
#include "carddatabase.h"
#include "dlg_settings.h"
#include "main.h"
#include "settingscache.h"
#include "thememanager.h"
#include "priceupdater.h"
#include "soundengine.h"
#include "sequenceEdit/shortcutstab.h"

#define LINKING_FAQ_URL "https://github.com/Cockatrice/Cockatrice/wiki/Custom-Download-URLs"

GeneralSettingsPage::GeneralSettingsPage()
{
    QString setLanguage = settingsCache->getLang();
    QStringList qmFiles = findQmFiles();
    for (int i = 0; i < qmFiles.size(); i++) {
        QString langName = languageName(qmFiles[i]);
        languageBox.addItem(langName, qmFiles[i]);
        if ((qmFiles[i] == setLanguage) || (setLanguage.isEmpty() && langName == tr("English")))
            languageBox.setCurrentIndex(i);
    }

    picDownloadCheckBox.setChecked(settingsCache->getPicDownload());
    picDownloadHqCheckBox.setChecked(settingsCache->getPicDownloadHq());
    updateNotificationCheckBox.setChecked(settingsCache->getNotifyAboutUpdates());

    pixmapCacheEdit.setMinimum(PIXMAPCACHE_SIZE_MIN);
    // 2047 is the max value to avoid overflowing of QPixmapCache::setCacheLimit(int size)
    pixmapCacheEdit.setMaximum(PIXMAPCACHE_SIZE_MAX);
    pixmapCacheEdit.setSingleStep(64);
    pixmapCacheEdit.setValue(settingsCache->getPixmapCacheSize());
    pixmapCacheEdit.setSuffix(" MB");
    picDownloadHqCheckBox.setChecked(settingsCache->getPicDownloadHq());
    picDownloadCheckBox.setChecked(settingsCache->getPicDownload());
    
    highQualityURLEdit = new QLineEdit(settingsCache->getPicUrlHq());
    highQualityURLEdit->setEnabled(settingsCache->getPicDownloadHq());

    connect(&clearDownloadedPicsButton, SIGNAL(clicked()), this, SLOT(clearDownloadedPicsButtonClicked()));
    connect(&languageBox, SIGNAL(currentIndexChanged(int)), this, SLOT(languageBoxChanged(int)));
    connect(&picDownloadCheckBox, SIGNAL(stateChanged(int)), settingsCache, SLOT(setPicDownload(int)));
    connect(&picDownloadHqCheckBox, SIGNAL(stateChanged(int)), settingsCache, SLOT(setPicDownloadHq(int)));
    connect(&pixmapCacheEdit, SIGNAL(valueChanged(int)), settingsCache, SLOT(setPixmapCacheSize(int)));
    connect(&picDownloadHqCheckBox, SIGNAL(clicked(bool)), this, SLOT(setEnabledStatus(bool)));
    connect(&updateNotificationCheckBox, SIGNAL(stateChanged(int)), settingsCache, SLOT(setNotifyAboutUpdate(int)));
    connect(highQualityURLEdit, SIGNAL(textChanged(QString)), settingsCache, SLOT(setPicUrlHq(QString)));

    QGridLayout *personalGrid = new QGridLayout;
    personalGrid->addWidget(&languageLabel, 0, 0);
    personalGrid->addWidget(&languageBox, 0, 1);
    personalGrid->addWidget(&pixmapCacheLabel, 1, 0);
    personalGrid->addWidget(&pixmapCacheEdit, 1, 1);
    personalGrid->addWidget(&updateNotificationCheckBox, 2, 0);
    personalGrid->addWidget(&picDownloadCheckBox, 3, 0);
    personalGrid->addWidget(&picDownloadHqCheckBox, 4, 0);
    personalGrid->addWidget(&highQualityURLLabel, 5, 0);
    personalGrid->addWidget(highQualityURLEdit, 5, 1);
    personalGrid->addWidget(&highQualityURLLinkLabel, 6, 1);
    personalGrid->addWidget(&clearDownloadedPicsButton, 6, 0);
    
    highQualityURLLinkLabel.setTextInteractionFlags(Qt::LinksAccessibleByMouse);
    highQualityURLLinkLabel.setOpenExternalLinks(true);

    personalGroupBox = new QGroupBox;
    personalGroupBox->setLayout(personalGrid);

    deckPathEdit = new QLineEdit(settingsCache->getDeckPath());
    deckPathEdit->setReadOnly(true);
    QPushButton *deckPathButton = new QPushButton("...");
    connect(deckPathButton, SIGNAL(clicked()), this, SLOT(deckPathButtonClicked()));

    replaysPathEdit = new QLineEdit(settingsCache->getReplaysPath());
    replaysPathEdit->setReadOnly(true);
    QPushButton *replaysPathButton = new QPushButton("...");
    connect(replaysPathButton, SIGNAL(clicked()), this, SLOT(replaysPathButtonClicked()));
    
    picsPathEdit = new QLineEdit(settingsCache->getPicsPath());
    picsPathEdit->setReadOnly(true);
    QPushButton *picsPathButton = new QPushButton("...");
    connect(picsPathButton, SIGNAL(clicked()), this, SLOT(picsPathButtonClicked()));
    
    cardDatabasePathEdit = new QLineEdit(settingsCache->getCardDatabasePath());
    cardDatabasePathEdit->setReadOnly(true);
    QPushButton *cardDatabasePathButton = new QPushButton("...");
    connect(cardDatabasePathButton, SIGNAL(clicked()), this, SLOT(cardDatabasePathButtonClicked()));
    
    tokenDatabasePathEdit = new QLineEdit(settingsCache->getTokenDatabasePath());
    tokenDatabasePathEdit->setReadOnly(true);
    QPushButton *tokenDatabasePathButton = new QPushButton("...");
    connect(tokenDatabasePathButton, SIGNAL(clicked()), this, SLOT(tokenDatabasePathButtonClicked()));
    
    QGridLayout *pathsGrid = new QGridLayout;
    pathsGrid->addWidget(&deckPathLabel, 0, 0);
    pathsGrid->addWidget(deckPathEdit, 0, 1);
    pathsGrid->addWidget(deckPathButton, 0, 2);
    pathsGrid->addWidget(&replaysPathLabel, 1, 0);
    pathsGrid->addWidget(replaysPathEdit, 1, 1);
    pathsGrid->addWidget(replaysPathButton, 1, 2);
    pathsGrid->addWidget(&picsPathLabel, 2, 0);
    pathsGrid->addWidget(picsPathEdit, 2, 1);
    pathsGrid->addWidget(picsPathButton, 2, 2);
    pathsGrid->addWidget(&cardDatabasePathLabel, 3, 0);
    pathsGrid->addWidget(cardDatabasePathEdit, 3, 1);
    pathsGrid->addWidget(cardDatabasePathButton, 3, 2);
    pathsGrid->addWidget(&tokenDatabasePathLabel, 4, 0);
    pathsGrid->addWidget(tokenDatabasePathEdit, 4, 1);
    pathsGrid->addWidget(tokenDatabasePathButton, 4, 2);
    pathsGroupBox = new QGroupBox;
    pathsGroupBox->setLayout(pathsGrid);

    QVBoxLayout *mainLayout = new QVBoxLayout;
    mainLayout->addWidget(personalGroupBox);
    mainLayout->addWidget(pathsGroupBox);
    
    setLayout(mainLayout);
}

QStringList GeneralSettingsPage::findQmFiles()
{
    QDir dir(translationPath);
    QStringList fileNames = dir.entryList(QStringList(translationPrefix + "_*.qm"), QDir::Files, QDir::Name);
    fileNames.replaceInStrings(QRegExp(translationPrefix + "_(.*)\\.qm"), "\\1");
    return fileNames;
}

QString GeneralSettingsPage::languageName(const QString &qmFile)
{
    QTranslator translator;
    translator.load(translationPrefix + "_" + qmFile + ".qm", translationPath);
    
    return translator.translate("GeneralSettingsPage", "English");
}

void GeneralSettingsPage::deckPathButtonClicked()
{
    QString path = QFileDialog::getExistingDirectory(this, tr("Choose path"));
    if (path.isEmpty())
        return;
    
    deckPathEdit->setText(path);
    settingsCache->setDeckPath(path);
}

void GeneralSettingsPage::replaysPathButtonClicked()
{
    QString path = QFileDialog::getExistingDirectory(this, tr("Choose path"));
    if (path.isEmpty())
        return;
    
    replaysPathEdit->setText(path);
    settingsCache->setReplaysPath(path);
}

void GeneralSettingsPage::picsPathButtonClicked()
{
    QString path = QFileDialog::getExistingDirectory(this, tr("Choose path"));
    if (path.isEmpty())
        return;
    
    picsPathEdit->setText(path);
    settingsCache->setPicsPath(path);
}

void GeneralSettingsPage::clearDownloadedPicsButtonClicked()
{
    QString picsPath = settingsCache->getPicsPath() + "/downloadedPics/";
    QStringList dirs = QDir(picsPath).entryList(QDir::AllDirs | QDir::NoDotAndDotDot);
    bool outerSuccessRemove = true;
    for (int i = 0; i < dirs.length(); i ++) {
        QString currentPath = picsPath + dirs.at(i) + "/";
        QStringList files = QDir(currentPath).entryList(QDir::Files);
        bool innerSuccessRemove = true;
        for (int j = 0; j < files.length(); j ++)
            if (!QDir(currentPath).remove(files.at(j))) {
                qDebug() << "Failed to remove " + currentPath.toUtf8() + files.at(j).toUtf8();
                outerSuccessRemove = false;
                innerSuccessRemove = false;
            }
        if (innerSuccessRemove)
            QDir(picsPath).rmdir(dirs.at(i));
    }
    if (outerSuccessRemove)
        QMessageBox::information(this, tr("Success"), tr("Downloaded card pictures have been reset."));
    else
        QMessageBox::critical(this, tr("Error"), tr("One or more downloaded card pictures could not be cleared."));
}

void GeneralSettingsPage::cardDatabasePathButtonClicked()
{
    QString path = QFileDialog::getOpenFileName(this, tr("Choose path"));
    if (path.isEmpty())
        return;
    
    cardDatabasePathEdit->setText(path);
    settingsCache->setCardDatabasePath(path);
}

void GeneralSettingsPage::tokenDatabasePathButtonClicked()
{
    QString path = QFileDialog::getOpenFileName(this, tr("Choose path"));
    if (path.isEmpty())
        return;
    
    tokenDatabasePathEdit->setText(path);
    settingsCache->setTokenDatabasePath(path);
}

void GeneralSettingsPage::languageBoxChanged(int index)
{
    settingsCache->setLang(languageBox.itemData(index).toString());
}

void GeneralSettingsPage::retranslateUi()
{
    personalGroupBox->setTitle(tr("Personal settings"));
    languageLabel.setText(tr("Language:"));
    picDownloadCheckBox.setText(tr("Download card pictures on the fly"));
    picDownloadHqCheckBox.setText(tr("Download card pictures from a custom URL"));
    pathsGroupBox->setTitle(tr("Paths"));
    deckPathLabel.setText(tr("Decks directory:"));
    replaysPathLabel.setText(tr("Replays directory:"));
    picsPathLabel.setText(tr("Pictures directory:"));
    cardDatabasePathLabel.setText(tr("Card database:"));
    tokenDatabasePathLabel.setText(tr("Token database:"));
    pixmapCacheLabel.setText(tr("Picture cache size:"));
    highQualityURLLabel.setText(tr("Custom Card Download URL:"));
    highQualityURLLinkLabel.setText(QString("<a href='%1'>%2</a>").arg(LINKING_FAQ_URL).arg(tr("Linking FAQ")));
    clearDownloadedPicsButton.setText(tr("Reset/Clear Downloaded Pictures"));
    updateNotificationCheckBox.setText(tr("Notify when new client features are available"));
}

void GeneralSettingsPage::setEnabledStatus(bool status)
{
    highQualityURLEdit->setEnabled(status);
}

AppearanceSettingsPage::AppearanceSettingsPage()
{
    QString themeName = settingsCache->getThemeName();

    QStringList themeDirs = themeManager->getAvailableThemes().keys();
    for (int i = 0; i < themeDirs.size(); i++) {
        themeBox.addItem(themeDirs[i]);
        if (themeDirs[i] == themeName)
            themeBox.setCurrentIndex(i);
    }

    connect(&themeBox, SIGNAL(currentIndexChanged(int)), this, SLOT(themeBoxChanged(int)));
    
    QGridLayout *themeGrid = new QGridLayout;
    themeGrid->addWidget(&themeLabel, 0, 0);
    themeGrid->addWidget(&themeBox, 0, 1);

    themeGroupBox = new QGroupBox;
    themeGroupBox->setLayout(themeGrid);

    displayCardNamesCheckBox.setChecked(settingsCache->getDisplayCardNames());
    connect(&displayCardNamesCheckBox, SIGNAL(stateChanged(int)), settingsCache, SLOT(setDisplayCardNames(int)));

    cardScalingCheckBox.setChecked(settingsCache->getScaleCards());
    connect(&cardScalingCheckBox, SIGNAL(stateChanged(int)), settingsCache, SLOT(setCardScaling(int)));
    
    QGridLayout *cardsGrid = new QGridLayout;
    cardsGrid->addWidget(&displayCardNamesCheckBox, 0, 0, 1, 2);
    cardsGrid->addWidget(&cardScalingCheckBox, 1, 0, 1, 2);
    
    cardsGroupBox = new QGroupBox;
    cardsGroupBox->setLayout(cardsGrid);
    
    horizontalHandCheckBox.setChecked(settingsCache->getHorizontalHand());
    connect(&horizontalHandCheckBox, SIGNAL(stateChanged(int)), settingsCache, SLOT(setHorizontalHand(int)));

    leftJustifiedHandCheckBox.setChecked(settingsCache->getLeftJustified());
    connect(&leftJustifiedHandCheckBox, SIGNAL(stateChanged(int)), settingsCache, SLOT(setLeftJustified(int)));
    
    QGridLayout *handGrid = new QGridLayout;
    handGrid->addWidget(&horizontalHandCheckBox, 0, 0, 1, 2);
    handGrid->addWidget(&leftJustifiedHandCheckBox, 1, 0, 1, 2);
    
    handGroupBox = new QGroupBox;
    handGroupBox->setLayout(handGrid);
    
    invertVerticalCoordinateCheckBox.setChecked(settingsCache->getInvertVerticalCoordinate());
    connect(&invertVerticalCoordinateCheckBox, SIGNAL(stateChanged(int)), settingsCache, SLOT(setInvertVerticalCoordinate(int)));
    
    minPlayersForMultiColumnLayoutEdit.setMinimum(2);
    minPlayersForMultiColumnLayoutEdit.setValue(settingsCache->getMinPlayersForMultiColumnLayout());
    connect(&minPlayersForMultiColumnLayoutEdit, SIGNAL(valueChanged(int)), settingsCache, SLOT(setMinPlayersForMultiColumnLayout(int)));
    minPlayersForMultiColumnLayoutLabel.setBuddy(&minPlayersForMultiColumnLayoutEdit);
    
    QGridLayout *tableGrid = new QGridLayout;
    tableGrid->addWidget(&invertVerticalCoordinateCheckBox, 0, 0, 1, 2);
    tableGrid->addWidget(&minPlayersForMultiColumnLayoutLabel, 1, 0, 1, 1);
    tableGrid->addWidget(&minPlayersForMultiColumnLayoutEdit, 1, 1, 1, 1);
    
    tableGroupBox = new QGroupBox;
    tableGroupBox->setLayout(tableGrid);
    
    QVBoxLayout *mainLayout = new QVBoxLayout;
    mainLayout->addWidget(themeGroupBox);
    mainLayout->addWidget(cardsGroupBox);
    mainLayout->addWidget(handGroupBox);
    mainLayout->addWidget(tableGroupBox);
    
    setLayout(mainLayout);
}

void AppearanceSettingsPage::themeBoxChanged(int index)
{
    QStringList themeDirs = themeManager->getAvailableThemes().keys();
    if(index >= 0 && index < themeDirs.count())
        settingsCache->setThemeName(themeDirs.at(index));
}

void AppearanceSettingsPage::retranslateUi()
{
    themeGroupBox->setTitle(tr("Theme settings"));
    themeLabel.setText(tr("Current theme:"));
    
    cardsGroupBox->setTitle(tr("Card rendering"));
    displayCardNamesCheckBox.setText(tr("Display card names on cards having a picture"));
    cardScalingCheckBox.setText(tr("Scale cards on mouse over"));
    
    handGroupBox->setTitle(tr("Hand layout"));
    horizontalHandCheckBox.setText(tr("Display hand horizontally (wastes space)"));
    leftJustifiedHandCheckBox.setText(tr("Enable left justification"));
    
    tableGroupBox->setTitle(tr("Table grid layout"));
    invertVerticalCoordinateCheckBox.setText(tr("Invert vertical coordinate"));
    minPlayersForMultiColumnLayoutLabel.setText(tr("Minimum player count for multi-column layout:"));
}

UserInterfaceSettingsPage::UserInterfaceSettingsPage()
{
    notificationsEnabledCheckBox.setChecked(settingsCache->getNotificationsEnabled());
    connect(&notificationsEnabledCheckBox, SIGNAL(stateChanged(int)), settingsCache, SLOT(setNotificationsEnabled(int)));
    connect(&notificationsEnabledCheckBox, SIGNAL(stateChanged(int)), this, SLOT(setSpecNotificationEnabled(int)));

    specNotificationsEnabledCheckBox.setChecked(settingsCache->getSpectatorNotificationsEnabled());
    specNotificationsEnabledCheckBox.setEnabled(settingsCache->getNotificationsEnabled());
    connect(&specNotificationsEnabledCheckBox, SIGNAL(stateChanged(int)), settingsCache, SLOT(setSpectatorNotificationsEnabled(int)));

    doubleClickToPlayCheckBox.setChecked(settingsCache->getDoubleClickToPlay());
    connect(&doubleClickToPlayCheckBox, SIGNAL(stateChanged(int)), settingsCache, SLOT(setDoubleClickToPlay(int)));
    
    playToStackCheckBox.setChecked(settingsCache->getPlayToStack());
    connect(&playToStackCheckBox, SIGNAL(stateChanged(int)), settingsCache, SLOT(setPlayToStack(int)));

    annotateTokensCheckBox.setChecked(settingsCache->getAnnotateTokens());
    connect(&annotateTokensCheckBox, SIGNAL(stateChanged(int)), settingsCache, SLOT(setAnnotateTokens(int)));

    QGridLayout *generalGrid = new QGridLayout;
    generalGrid->addWidget(&notificationsEnabledCheckBox, 0, 0);
    generalGrid->addWidget(&specNotificationsEnabledCheckBox, 1, 0);
    generalGrid->addWidget(&doubleClickToPlayCheckBox, 2, 0);
    generalGrid->addWidget(&playToStackCheckBox, 3, 0);
    generalGrid->addWidget(&annotateTokensCheckBox, 4, 0);
    
    generalGroupBox = new QGroupBox;
    generalGroupBox->setLayout(generalGrid);
    
    tapAnimationCheckBox.setChecked(settingsCache->getTapAnimation());
    connect(&tapAnimationCheckBox, SIGNAL(stateChanged(int)), settingsCache, SLOT(setTapAnimation(int)));
    
    QGridLayout *animationGrid = new QGridLayout;
    animationGrid->addWidget(&tapAnimationCheckBox, 0, 0);
    
    animationGroupBox = new QGroupBox;
    animationGroupBox->setLayout(animationGrid);

    QVBoxLayout *mainLayout = new QVBoxLayout;
    mainLayout->addWidget(generalGroupBox);
    mainLayout->addWidget(animationGroupBox);
    
    setLayout(mainLayout);
}

void UserInterfaceSettingsPage::setSpecNotificationEnabled(int i) {
    specNotificationsEnabledCheckBox.setEnabled(i != 0);
}

void UserInterfaceSettingsPage::retranslateUi()
{
    generalGroupBox->setTitle(tr("General interface settings"));
    notificationsEnabledCheckBox.setText(tr("Enable notifications in taskbar"));
    specNotificationsEnabledCheckBox.setText(tr("Notify in the taskbar for game events while you are spectating"));
    doubleClickToPlayCheckBox.setText(tr("&Double-click cards to play them (instead of single-click)"));
    playToStackCheckBox.setText(tr("&Play all nonlands onto the stack (not the battlefield) by default"));
    annotateTokensCheckBox.setText(tr("Annotate card text on tokens"));
    animationGroupBox->setTitle(tr("Animation settings"));
    tapAnimationCheckBox.setText(tr("&Tap/untap animation"));
}


DeckEditorSettingsPage::DeckEditorSettingsPage()
{
    //priceTagsCheckBox.setChecked(settingsCache->getPriceTagFeature());
    //connect(&priceTagsCheckBox, SIGNAL(stateChanged(int)), settingsCache, SLOT(setPriceTagFeature(int)));

    //connect(this, SIGNAL(priceTagSourceChanged(int)), settingsCache, SLOT(setPriceTagSource(int)));

    QGridLayout *generalGrid = new QGridLayout;
    //generalGrid->addWidget(&priceTagsCheckBox, 0, 0);
    
    generalGrid->addWidget(new QLabel(tr("Nothing is here... yet")), 0, 0);
    
    generalGroupBox = new QGroupBox;
    generalGroupBox->setLayout(generalGrid);
    
    QVBoxLayout *mainLayout = new QVBoxLayout;
    mainLayout->addWidget(generalGroupBox);
    
    setLayout(mainLayout);
}

void DeckEditorSettingsPage::retranslateUi()
{
    //priceTagsCheckBox.setText(tr("Enable &price tag feature from deckbrew.com"));
    generalGroupBox->setTitle(tr("General"));
}

/*
void DeckEditorSettingsPage::radioPriceTagSourceClicked(bool checked)
{
    if(!checked)
        return;

    int source=AbstractPriceUpdater::DBPriceSource;
    emit priceTagSourceChanged(source);
}
*/

MessagesSettingsPage::MessagesSettingsPage()
{
    chatMentionCheckBox.setChecked(settingsCache->getChatMention());
    connect(&chatMentionCheckBox, SIGNAL(stateChanged(int)), settingsCache, SLOT(setChatMention(int)));

    chatMentionCompleterCheckbox.setChecked(settingsCache->getChatMentionCompleter());
    connect(&chatMentionCompleterCheckbox, SIGNAL(stateChanged(int)), settingsCache, SLOT(setChatMentionCompleter(int)));
    
    ignoreUnregUsersMainChat.setChecked(settingsCache->getIgnoreUnregisteredUsers());
    ignoreUnregUserMessages.setChecked(settingsCache->getIgnoreUnregisteredUserMessages());
    connect(&ignoreUnregUsersMainChat, SIGNAL(stateChanged(int)), settingsCache, SLOT(setIgnoreUnregisteredUsers(int)));
    connect(&ignoreUnregUserMessages, SIGNAL(stateChanged(int)), settingsCache, SLOT(setIgnoreUnregisteredUserMessages(int)));
    
    invertMentionForeground.setChecked(settingsCache->getChatMentionForeground());
    connect(&invertMentionForeground, SIGNAL(stateChanged(int)), this, SLOT(updateTextColor(int)));

    invertHighlightForeground.setChecked(settingsCache->getChatHighlightForeground());
    connect(&invertHighlightForeground, SIGNAL(stateChanged(int)), this, SLOT(updateTextHighlightColor(int)));

    mentionColor = new QLineEdit();
    mentionColor->setText(settingsCache->getChatMentionColor());
    updateMentionPreview();
    connect(mentionColor, SIGNAL(textChanged(QString)), this, SLOT(updateColor(QString)));

    messagePopups.setChecked(settingsCache->getShowMessagePopup());
    connect(&messagePopups, SIGNAL(stateChanged(int)), settingsCache, SLOT(setShowMessagePopups(int)));

    mentionPopups.setChecked(settingsCache->getShowMentionPopup());
    connect(&mentionPopups, SIGNAL(stateChanged(int)), settingsCache, SLOT(setShowMentionPopups(int)));

    customAlertString = new QLineEdit();
    customAlertString->setPlaceholderText("Word1 Word2 Word3");
    customAlertString->setText(settingsCache->getHighlightWords());
    connect(customAlertString, SIGNAL(textChanged(QString)), settingsCache, SLOT(setHighlightWords(QString)));

    QGridLayout *chatGrid = new QGridLayout;
    chatGrid->addWidget(&chatMentionCheckBox, 0, 0);
    chatGrid->addWidget(&invertMentionForeground, 0, 1);
    chatGrid->addWidget(mentionColor, 0, 2);
    chatGrid->addWidget(&chatMentionCompleterCheckbox, 1, 0);
    chatGrid->addWidget(&ignoreUnregUsersMainChat, 2, 0);
    chatGrid->addWidget(&hexLabel, 1, 2);
    chatGrid->addWidget(&ignoreUnregUserMessages, 3, 0);
    chatGrid->addWidget(&messagePopups, 4, 0);
    chatGrid->addWidget(&mentionPopups, 5, 0);
    chatGroupBox = new QGroupBox;
    chatGroupBox->setLayout(chatGrid);
    
    highlightColor = new QLineEdit();
    highlightColor->setText(settingsCache->getChatHighlightColor());
    updateHighlightPreview();
    connect(highlightColor, SIGNAL(textChanged(QString)), this, SLOT(updateHighlightColor(QString)));

    QGridLayout *highlightNotice = new QGridLayout;
    highlightNotice->addWidget(highlightColor, 0, 2);
    highlightNotice->addWidget(&invertHighlightForeground, 0, 1);
    highlightNotice->addWidget(&hexHighlightLabel, 1, 2);
    highlightNotice->addWidget(customAlertString, 0, 0);
    highlightNotice->addWidget(&customAlertStringLabel, 1, 0);
    highlightGroupBox = new QGroupBox;
    highlightGroupBox->setLayout(highlightNotice);

    messageList = new QListWidget;

    int count = settingsCache->messages().getCount();
    for (int i = 0; i < count; i++)
        messageList->addItem(settingsCache->messages().getMessageAt(i));
    
    aAdd = new QAction(this);
    aAdd->setIcon(QPixmap("theme:icons/increment"));
    connect(aAdd, SIGNAL(triggered()), this, SLOT(actAdd()));
    aRemove = new QAction(this);
    aRemove->setIcon(QPixmap("theme:icons/decrement"));
    connect(aRemove, SIGNAL(triggered()), this, SLOT(actRemove()));

    QToolBar *messageToolBar = new QToolBar;
    messageToolBar->setOrientation(Qt::Vertical);
    messageToolBar->addAction(aAdd);
    messageToolBar->addAction(aRemove);

    QHBoxLayout *messageListLayout = new QHBoxLayout;
    messageListLayout->addWidget(messageToolBar);
    messageListLayout->addWidget(messageList);

    messageShortcuts = new QGroupBox;
    messageShortcuts->setLayout(messageListLayout);

    QVBoxLayout *mainLayout = new QVBoxLayout;

    mainLayout->addWidget(messageShortcuts);
    mainLayout->addWidget(chatGroupBox);
    mainLayout->addWidget(highlightGroupBox);

    setLayout(mainLayout);
    
    retranslateUi();
}

void MessagesSettingsPage::updateColor(const QString &value) {
    QColor colorToSet;
    colorToSet.setNamedColor("#" + value);
    if (colorToSet.isValid()) {
        settingsCache->setChatMentionColor(value);
        updateMentionPreview();
    }
}

void MessagesSettingsPage::updateHighlightColor(const QString &value) {
    QColor colorToSet;
    colorToSet.setNamedColor("#" + value);
    if (colorToSet.isValid()) {
        settingsCache->setChatHighlightColor(value);
        updateHighlightPreview();
    }
}

void MessagesSettingsPage::updateTextColor(int value) {
    settingsCache->setChatMentionForeground(value);
    updateMentionPreview();
}

void MessagesSettingsPage::updateTextHighlightColor(int value) {
    settingsCache->setChatHighlightForeground(value);
    updateHighlightPreview();
}

void MessagesSettingsPage::updateMentionPreview() {
    mentionColor->setStyleSheet("QLineEdit{background:#" + settingsCache->getChatMentionColor() + 
        ";color: " + (settingsCache->getChatMentionForeground() ? "white" : "black") + ";}");
}

void MessagesSettingsPage::updateHighlightPreview() {
    highlightColor->setStyleSheet("QLineEdit{background:#" + settingsCache->getChatHighlightColor() +
        ";color: " + (settingsCache->getChatHighlightForeground() ? "white" : "black") + ";}");
}

void MessagesSettingsPage::storeSettings()
{
    settingsCache->messages().setCount(messageList->count());
    for (int i = 0; i < messageList->count(); i++)
        settingsCache->messages().setMessageAt(i, messageList->item(i)->text());
}

void MessagesSettingsPage::actAdd()
{
    bool ok;
    QString msg = QInputDialog::getText(this, tr("Add message"), tr("Message:"), QLineEdit::Normal, QString(), &ok);
    if (ok) {
        messageList->addItem(msg);
        storeSettings();
    }
}

void MessagesSettingsPage::actRemove()
{
    if (messageList->currentItem()) {
        delete messageList->takeItem(messageList->currentRow());
        storeSettings();
    }
}

void MessagesSettingsPage::retranslateUi()
{
    chatGroupBox->setTitle(tr("Chat settings"));
    highlightGroupBox->setTitle(tr("Custom alert words"));
    chatMentionCheckBox.setText(tr("Enable chat mentions"));
    chatMentionCompleterCheckbox.setText(tr("Enable mention completer"));
    messageShortcuts->setTitle(tr("In-game message macros"));
    ignoreUnregUsersMainChat.setText(tr("Ignore chat room messages sent by unregistered users"));
    ignoreUnregUserMessages.setText(tr("Ignore private messages sent by unregistered users"));
    invertMentionForeground.setText(tr("Invert text color"));
    invertHighlightForeground.setText(tr("Invert text color"));
    messagePopups.setText(tr("Enable desktop notifications for private messages"));
    mentionPopups.setText(tr("Enable desktop notification for mentions."));
    hexLabel.setText(tr("(Color is hexadecimal)"));
    hexHighlightLabel.setText(tr("(Color is hexadecimal)"));
    customAlertStringLabel.setText(tr("Separate words with a space, alphanumeric characters only"));
}


SoundSettingsPage::SoundSettingsPage()
{
    soundEnabledCheckBox.setChecked(settingsCache->getSoundEnabled());
    connect(&soundEnabledCheckBox, SIGNAL(stateChanged(int)), settingsCache, SLOT(setSoundEnabled(int)));

<<<<<<< HEAD
    QString themeName = settingsCache->getSoundThemeName();

    QStringList themeDirs = soundEngine->getAvailableThemes().keys();
    for (int i = 0; i < themeDirs.size(); i++) {
        themeBox.addItem(themeDirs[i]);
        if (themeDirs[i] == themeName)
            themeBox.setCurrentIndex(i);
    }

    connect(&themeBox, SIGNAL(currentIndexChanged(int)), this, SLOT(themeBoxChanged(int)));
=======
    soundPathEdit = new QLineEdit(settingsCache->getSoundPath());
    soundPathEdit->setReadOnly(true);
    QPushButton *soundPathClearButton = new QPushButton(QPixmap("theme:icons/delete"), QString());
    connect(soundPathClearButton, SIGNAL(clicked()), this, SLOT(soundPathClearButtonClicked()));
    QPushButton *soundPathButton = new QPushButton("...");
    connect(soundPathButton, SIGNAL(clicked()), this, SLOT(soundPathButtonClicked()));
>>>>>>> f2864ce5
    connect(&soundTestButton, SIGNAL(clicked()), soundEngine, SLOT(testSound()));

    masterVolumeSlider = new QSlider(Qt::Horizontal);
    masterVolumeSlider->setMinimum(0);
    masterVolumeSlider->setMaximum(100);
    masterVolumeSlider->setValue(settingsCache->getMasterVolume());
    masterVolumeSlider->setToolTip(QString::number(settingsCache->getMasterVolume()));
    connect(settingsCache, SIGNAL(masterVolumeChanged(int)), this, SLOT(masterVolumeChanged(int)));
    connect(masterVolumeSlider, SIGNAL(sliderReleased()), soundEngine, SLOT(testSound()));
    connect(masterVolumeSlider, SIGNAL(valueChanged(int)), settingsCache, SLOT(setMasterVolume(int)));

    masterVolumeSpinBox = new QSpinBox();
    masterVolumeSpinBox->setMinimum(0);
    masterVolumeSpinBox->setMaximum(100);
    masterVolumeSpinBox->setValue(settingsCache->getMasterVolume());
    connect(masterVolumeSlider, SIGNAL(valueChanged(int)), masterVolumeSpinBox, SLOT(setValue(int)));
    connect(masterVolumeSpinBox, SIGNAL(valueChanged(int)), masterVolumeSlider, SLOT(setValue(int)));

#if QT_VERSION < 0x050000
    masterVolumeSlider->setEnabled(false);
    masterVolumeSpinBox->setEnabled(false);
#endif

    QGridLayout *soundGrid = new QGridLayout;
    soundGrid->addWidget(&soundEnabledCheckBox, 0, 0, 1, 3);
    soundGrid->addWidget(&masterVolumeLabel, 1, 0);
    soundGrid->addWidget(masterVolumeSlider, 1, 1);
    soundGrid->addWidget(masterVolumeSpinBox, 1, 2);
    soundGrid->addWidget(&themeLabel, 2, 0);
    soundGrid->addWidget(&themeBox, 2, 1);
    soundGrid->addWidget(&soundTestButton, 3, 1);

    soundGroupBox = new QGroupBox;
    soundGroupBox->setLayout(soundGrid);

    QVBoxLayout *mainLayout = new QVBoxLayout;
    mainLayout->addWidget(soundGroupBox);

    setLayout(mainLayout);
}

void SoundSettingsPage::themeBoxChanged(int index)
{
    QStringList themeDirs = soundEngine->getAvailableThemes().keys();
    if(index >= 0 && index < themeDirs.count())
        settingsCache->setSoundThemeName(themeDirs.at(index));
}

void SoundSettingsPage::masterVolumeChanged(int value) {
    masterVolumeSlider->setToolTip(QString::number(value));
}

void SoundSettingsPage::retranslateUi() {
    soundEnabledCheckBox.setText(tr("Enable &sounds"));
    themeLabel.setText(tr("Current sounds theme:"));
    soundTestButton.setText(tr("Test system sound engine"));
    soundGroupBox->setTitle(tr("Sound settings"));
    #if QT_VERSION < 0x050000
    masterVolumeLabel.setText(tr("Master volume requires QT5"));
#else
    masterVolumeLabel.setText(tr("Master volume"));
#endif
    
}

DlgSettings::DlgSettings(QWidget *parent)
    : QDialog(parent)
{
    connect(settingsCache, SIGNAL(langChanged()), this, SLOT(updateLanguage()));
    
    contentsWidget = new QListWidget;
    contentsWidget->setViewMode(QListView::IconMode);
    contentsWidget->setIconSize(QSize(58, 50));
    contentsWidget->setMovement(QListView::Static);
    contentsWidget->setMinimumHeight(85);
    contentsWidget->setMaximumHeight(85);
    contentsWidget->setSpacing(5);
    
    pagesWidget = new QStackedWidget;
    pagesWidget->addWidget(new GeneralSettingsPage);
    pagesWidget->addWidget(new AppearanceSettingsPage);
    pagesWidget->addWidget(new UserInterfaceSettingsPage);
    pagesWidget->addWidget(new DeckEditorSettingsPage);
    pagesWidget->addWidget(new MessagesSettingsPage);
    pagesWidget->addWidget(new SoundSettingsPage);
    pagesWidget->addWidget(new ShortcutsTab);
    
    createIcons();
    contentsWidget->setCurrentRow(0);
    
    QVBoxLayout *vboxLayout = new QVBoxLayout;
    vboxLayout->addWidget(contentsWidget);
    vboxLayout->addWidget(pagesWidget);
    
    QDialogButtonBox *buttonBox = new QDialogButtonBox(QDialogButtonBox::Ok);
    connect(buttonBox, SIGNAL(accepted()), this, SLOT(close()));
    
    QVBoxLayout *mainLayout = new QVBoxLayout;
    mainLayout->addLayout(vboxLayout);
    mainLayout->addSpacing(12);
    mainLayout->addWidget(buttonBox);
    setLayout(mainLayout);
    
    retranslateUi();
    
    adjustSize();
}

void DlgSettings::createIcons()
{
    generalButton = new QListWidgetItem(contentsWidget);
    generalButton->setTextAlignment(Qt::AlignHCenter);
    generalButton->setFlags(Qt::ItemIsSelectable | Qt::ItemIsEnabled);
    generalButton->setIcon(QPixmap("theme:config/general"));
    
    appearanceButton = new QListWidgetItem(contentsWidget);
    appearanceButton->setTextAlignment(Qt::AlignHCenter);
    appearanceButton->setFlags(Qt::ItemIsSelectable | Qt::ItemIsEnabled);
    appearanceButton->setIcon(QPixmap("theme:config/appearance"));
    
    userInterfaceButton = new QListWidgetItem(contentsWidget);
    userInterfaceButton->setTextAlignment(Qt::AlignHCenter);
    userInterfaceButton->setFlags(Qt::ItemIsSelectable | Qt::ItemIsEnabled);
    userInterfaceButton->setIcon(QPixmap("theme:config/interface"));
    
    deckEditorButton = new QListWidgetItem(contentsWidget);
    deckEditorButton->setTextAlignment(Qt::AlignHCenter);
    deckEditorButton->setFlags(Qt::ItemIsSelectable | Qt::ItemIsEnabled);
    deckEditorButton->setIcon(QPixmap("theme:config/deckeditor"));
    
    messagesButton = new QListWidgetItem(contentsWidget);
    messagesButton->setTextAlignment(Qt::AlignHCenter);
    messagesButton->setFlags(Qt::ItemIsSelectable | Qt::ItemIsEnabled);
    messagesButton->setIcon(QPixmap("theme:config/messages"));

    soundButton = new QListWidgetItem(contentsWidget);
    soundButton->setTextAlignment(Qt::AlignHCenter);
    soundButton->setFlags(Qt::ItemIsSelectable | Qt::ItemIsEnabled);
    soundButton->setIcon(QPixmap("theme:config/sound"));
    
    shortcutsButton = new QListWidgetItem(contentsWidget);
    shortcutsButton->setTextAlignment(Qt::AlignHCenter);
    shortcutsButton->setFlags(Qt::ItemIsSelectable | Qt::ItemIsEnabled);
    shortcutsButton->setIcon(QPixmap("theme:config/shorcuts"));

    connect(contentsWidget, SIGNAL(currentItemChanged(QListWidgetItem *, QListWidgetItem *)), this, SLOT(changePage(QListWidgetItem *, QListWidgetItem *)));
}

void DlgSettings::changePage(QListWidgetItem *current, QListWidgetItem *previous)
{
    if (!current)
        current = previous;
    
    pagesWidget->setCurrentIndex(contentsWidget->row(current));
}

void DlgSettings::setTab(int index) {
    if (index <= contentsWidget->count()-1 && index >= 0) {
        changePage(contentsWidget->item(index), contentsWidget->currentItem());
        contentsWidget->setCurrentRow(index);
    }
}

void DlgSettings::updateLanguage()
{
    qApp->removeTranslator(translator);
    installNewTranslator();
}

void DlgSettings::changeEvent(QEvent *event)
{
    if (event->type() == QEvent::LanguageChange)
        retranslateUi();
    QDialog::changeEvent(event);
}

void DlgSettings::closeEvent(QCloseEvent *event)
{
    bool showLoadError = true;
    QString loadErrorMessage = tr("Unknown Error loading card database");
    LoadStatus loadStatus = db->getLoadStatus();
    qDebug() << "Card Database load status: " << loadStatus;
    switch(loadStatus) {
    case Ok:
        showLoadError = false;
        break;
    case Invalid:
        loadErrorMessage =
            tr("Your card database is invalid.\n\n"
               "Cockatrice may not function correctly with an invalid database\n\n"
               "You may need to rerun oracle to update your card database.\n\n"
               "Would you like to change your database location setting?");
        break;
    case VersionTooOld:
        loadErrorMessage =
            tr("Your card database version is too old.\n\n"
               "This can cause problems loading card information or images\n\n"
               "Usually this can be fixed by rerunning oracle to to update your card database.\n\n"
               "Would you like to change your database location setting?");
        break;
    case NotLoaded:
        loadErrorMessage =
            tr("Your card database did not finish loading\n\n"
               "Please file a ticket at http://github.com/Cockatrice/Cockatrice/issues with your cards.xml attached\n\n"
               "Would you like to change your database location setting?");
        break;
    case FileError:
        loadErrorMessage =
            tr("File Error loading your card database.\n\n"
               "Would you like to change your database location setting?");
        break;
    case NoCards:
        loadErrorMessage =
            tr("Your card database was loaded but contains no cards.\n\n"
               "Would you like to change your database location setting?");
        break;
    default:
        loadErrorMessage =
            tr("Unknown card database load status\n\n"
               "Please file a ticket at http://github.com/Cockatrice/Cockatrice/issues\n\n"
               "Would you like to change your database location setting?");

        break;
    }
    if (showLoadError)
        if (QMessageBox::critical(this, tr("Error"), loadErrorMessage, QMessageBox::Yes | QMessageBox::No) == QMessageBox::Yes) {
            event->ignore();
            return;
        }
    if (!QDir(settingsCache->getDeckPath()).exists() || settingsCache->getDeckPath().isEmpty())
        // TODO: Prompt to create it
        if (QMessageBox::critical(this, tr("Error"), tr("The path to your deck directory is invalid. Would you like to go back and set the correct path?"), QMessageBox::Yes | QMessageBox::No) == QMessageBox::Yes) {
            event->ignore();
            return;
        }
    if (!QDir(settingsCache->getPicsPath()).exists() || settingsCache->getPicsPath().isEmpty())
        // TODO: Prompt to create it
        if (QMessageBox::critical(this, tr("Error"), tr("The path to your card pictures directory is invalid. Would you like to go back and set the correct path?"), QMessageBox::Yes | QMessageBox::No) == QMessageBox::Yes) {
            event->ignore();
            return;
        }
    event->accept();
}

void DlgSettings::retranslateUi()
{
    setWindowTitle(tr("Settings"));
    
    generalButton->setText(tr("General"));
    appearanceButton->setText(tr("Appearance"));
    userInterfaceButton->setText(tr("User Interface"));
    deckEditorButton->setText(tr("Deck Editor"));
    messagesButton->setText(tr("Chat"));
    soundButton->setText(tr("Sound"));
    shortcutsButton->setText(tr("Shortcuts"));
    
    for (int i = 0; i < pagesWidget->count(); i++)
        dynamic_cast<AbstractSettingsPage *>(pagesWidget->widget(i))->retranslateUi();

    contentsWidget->reset();
}
<|MERGE_RESOLUTION|>--- conflicted
+++ resolved
@@ -638,7 +638,6 @@
     soundEnabledCheckBox.setChecked(settingsCache->getSoundEnabled());
     connect(&soundEnabledCheckBox, SIGNAL(stateChanged(int)), settingsCache, SLOT(setSoundEnabled(int)));
 
-<<<<<<< HEAD
     QString themeName = settingsCache->getSoundThemeName();
 
     QStringList themeDirs = soundEngine->getAvailableThemes().keys();
@@ -649,14 +648,6 @@
     }
 
     connect(&themeBox, SIGNAL(currentIndexChanged(int)), this, SLOT(themeBoxChanged(int)));
-=======
-    soundPathEdit = new QLineEdit(settingsCache->getSoundPath());
-    soundPathEdit->setReadOnly(true);
-    QPushButton *soundPathClearButton = new QPushButton(QPixmap("theme:icons/delete"), QString());
-    connect(soundPathClearButton, SIGNAL(clicked()), this, SLOT(soundPathClearButtonClicked()));
-    QPushButton *soundPathButton = new QPushButton("...");
-    connect(soundPathButton, SIGNAL(clicked()), this, SLOT(soundPathButtonClicked()));
->>>>>>> f2864ce5
     connect(&soundTestButton, SIGNAL(clicked()), soundEngine, SLOT(testSound()));
 
     masterVolumeSlider = new QSlider(Qt::Horizontal);
