--- conflicted
+++ resolved
@@ -119,11 +119,7 @@
     if (pmCache.contains(key))
         return pmCache.value(key);
     
-<<<<<<< HEAD
-    QSvgRenderer svg(QString("theme:countries/" + countryCode + ".svg"));
-=======
-    QSvgRenderer svg(QString(":/resources/countries/" + countryCode.toLower() + ".svg"));
->>>>>>> 13e53601
+    QSvgRenderer svg(QString("theme:countries/" + countryCode.toLower() + ".svg"));
     int width = (int) round(height * (double) svg.defaultSize().width() / (double) svg.defaultSize().height());
     QPixmap pixmap(width, height);
     pixmap.fill(Qt::transparent);
