--- conflicted
+++ resolved
@@ -7,13 +7,10 @@
 #include "zoneviewwidget.h"
 #include "pilezone.h"
 #include "tablezone.h"
-<<<<<<< HEAD
 #include "handzone.h"
 #include "handcounter.h"
-=======
 #include "handzone_vert.h"
 #include "handzone_horiz.h"
->>>>>>> ac15d1b5
 #include "cardlist.h"
 #include "tab_game.h"
 #include "protocol_items.h"
@@ -52,11 +49,6 @@
 	
 	table = new TableZone(this, this);
 	connect(table, SIGNAL(sizeChanged()), this, SLOT(updateBoundingRect()));
-<<<<<<< HEAD
-	hand = new HandZone(this, (int) table->boundingRect().height(), this);
-	connect(hand, SIGNAL(cardCountChanged()), handCounter, SLOT(updateNumber()));
-=======
->>>>>>> ac15d1b5
 	
 	base = QPointF(deck->boundingRect().width() + counterAreaWidth + 5, 0);
 	
@@ -76,6 +68,7 @@
 		base += QPointF(hand->boundingRect().width(), 0);
 		table->setPos(base);
 	}
+	connect(hand, SIGNAL(cardCountChanged()), handCounter, SLOT(updateNumber()));
 	
 	updateBoundingRect();
 
