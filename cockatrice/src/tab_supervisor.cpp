#include <QApplication>
#include "tab_supervisor.h"
#include "abstractclient.h"
#include "tab_server.h"
#include "tab_room.h"
#include "tab_game.h"
#include "tab_deck_storage.h"
#include "tab_admin.h"
#include "tab_message.h"
#include "tab_userlists.h"
#include "pixmapgenerator.h"
#include <QDebug>
#include <QPainter>

#include "pb/room_commands.pb.h"
#include "pb/room_event.pb.h"
#include "pb/game_event_container.pb.h"
#include "pb/event_user_message.pb.h"
#include "pb/event_game_joined.pb.h"
#include "pb/serverinfo_user.pb.h"
#include "pb/serverinfo_room.pb.h"

CloseButton::CloseButton(QWidget *parent)
	: QAbstractButton(parent)
{
	setFocusPolicy(Qt::NoFocus);
	setCursor(Qt::ArrowCursor);
	resize(sizeHint());
}

QSize CloseButton::sizeHint() const
{
	ensurePolished();
	int width = style()->pixelMetric(QStyle::PM_TabCloseIndicatorWidth, 0, this);
	int height = style()->pixelMetric(QStyle::PM_TabCloseIndicatorHeight, 0, this);
	return QSize(width, height);
}

void CloseButton::enterEvent(QEvent *event)
{
	update();
	QAbstractButton::enterEvent(event);
}

void CloseButton::leaveEvent(QEvent *event)
{
	update();
	QAbstractButton::leaveEvent(event);
}

void CloseButton::paintEvent(QPaintEvent * /*event*/)
{
	QPainter p(this);
	QStyleOption opt;
	opt.init(this);
	opt.state |= QStyle::State_AutoRaise;
	if (isEnabled() && underMouse() && !isChecked() && !isDown())
		opt.state |= QStyle::State_Raised;
	if (isChecked())
		opt.state |= QStyle::State_On;
	if (isDown())
		opt.state |= QStyle::State_Sunken;
	
	if (const QTabBar *tb = qobject_cast<const QTabBar *>(parent())) {
		int index = tb->currentIndex();
		QTabBar::ButtonPosition position = (QTabBar::ButtonPosition) style()->styleHint(QStyle::SH_TabBar_CloseButtonPosition, 0, tb);
		if (tb->tabButton(index, position) == this)
			opt.state |= QStyle::State_Selected;
	}
	
	style()->drawPrimitive(QStyle::PE_IndicatorTabClose, &opt, &p, this);
}

TabSupervisor::TabSupervisor(QWidget *parent)
	: QTabWidget(parent), client(0), tabServer(0), tabDeckStorage(0), tabAdmin(0)
{
	tabChangedIcon = new QIcon(":/resources/icon_tab_changed.svg");
	setElideMode(Qt::ElideRight);
	setIconSize(QSize(15, 15));
	connect(this, SIGNAL(currentChanged(int)), this, SLOT(updateCurrent(int)));
}

TabSupervisor::~TabSupervisor()
{
	stop();
	delete tabChangedIcon;
}

void TabSupervisor::retranslateUi()
{
	QList<Tab *> tabs;
	if (tabServer)
		tabs.append(tabServer);
	if (tabDeckStorage)
		tabs.append(tabDeckStorage);
	QMapIterator<int, TabRoom *> roomIterator(roomTabs);
	while (roomIterator.hasNext())
		tabs.append(roomIterator.next().value());
	QMapIterator<int, TabGame *> gameIterator(gameTabs);
	while (gameIterator.hasNext())
		tabs.append(gameIterator.next().value());
	
	for (int i = 0; i < tabs.size(); ++i) {
		setTabText(indexOf(tabs[i]), tabs[i]->getTabText());
		tabs[i]->retranslateUi();
	}
}

int TabSupervisor::myAddTab(Tab *tab)
{
	connect(tab, SIGNAL(userEvent(bool)), this, SLOT(tabUserEvent(bool)));
	return addTab(tab, tab->getTabText());
}

void TabSupervisor::start(AbstractClient *_client, const ServerInfo_User &_userInfo)
{
	client = _client;
	userInfo = new ServerInfo_User(_userInfo);
	
	connect(client, SIGNAL(roomEventReceived(const RoomEvent &)), this, SLOT(processRoomEvent(const RoomEvent &)));
	connect(client, SIGNAL(gameEventContainerReceived(const GameEventContainer &)), this, SLOT(processGameEventContainer(const GameEventContainer &)));
	connect(client, SIGNAL(gameJoinedEventReceived(const Event_GameJoined &)), this, SLOT(gameJoined(const Event_GameJoined &)));
	connect(client, SIGNAL(userMessageEventReceived(const Event_UserMessage &)), this, SLOT(processUserMessageEvent(const Event_UserMessage &)));
	connect(client, SIGNAL(maxPingTime(int, int)), this, SLOT(updatePingTime(int, int)));

	tabServer = new TabServer(this, client);
	connect(tabServer, SIGNAL(roomJoined(const ServerInfo_Room &, bool)), this, SLOT(addRoomTab(const ServerInfo_Room &, bool)));
	myAddTab(tabServer);
	
	tabUserLists = new TabUserLists(this, client, *userInfo);
	connect(tabUserLists, SIGNAL(openMessageDialog(const QString &, bool)), this, SLOT(addMessageTab(const QString &, bool)));
	connect(tabUserLists, SIGNAL(userJoined(const QString &)), this, SLOT(processUserJoined(const QString &)));
	connect(tabUserLists, SIGNAL(userLeft(const QString &)), this, SLOT(processUserLeft(const QString &)));
	myAddTab(tabUserLists);
	
	updatePingTime(0, -1);
	
	if (userInfo->user_level() & ServerInfo_User::IsRegistered) {
		tabDeckStorage = new TabDeckStorage(this, client);
		myAddTab(tabDeckStorage);
	} else
		tabDeckStorage = 0;
	
	if (userInfo->user_level() & ServerInfo_User::IsModerator) {
		tabAdmin = new TabAdmin(this, client, (userInfo->user_level() & ServerInfo_User::IsAdmin));
		connect(tabAdmin, SIGNAL(adminLockChanged(bool)), this, SIGNAL(adminLockChanged(bool)));
		myAddTab(tabAdmin);
	} else
		tabAdmin = 0;

	retranslateUi();
}

void TabSupervisor::startLocal(const QList<AbstractClient *> &_clients)
{
	tabUserLists = 0;
	tabDeckStorage = 0;
	tabAdmin = 0;
	userInfo = new ServerInfo_User;
	localClients = _clients;
	for (int i = 0; i < localClients.size(); ++i)
		connect(localClients[i], SIGNAL(gameEventContainerReceived(const GameEventContainer &)), this, SLOT(processGameEventContainer(const GameEventContainer &)));
	connect(localClients.first(), SIGNAL(gameJoinedEventReceived(const Event_GameJoined &)), this, SLOT(localGameJoined(const Event_GameJoined &)));
}

void TabSupervisor::stop()
{
	if ((!client) && localClients.isEmpty())
		return;
	
	if (client) {
		disconnect(client, 0, this, 0);
		client = 0;
	}
	
	if (!localClients.isEmpty()) {
		for (int i = 0; i < localClients.size(); ++i)
			localClients[i]->deleteLater();
		localClients.clear();
		
		emit localGameEnded();
	} else {
		tabUserLists->deleteLater();
		tabServer->deleteLater();
		tabDeckStorage->deleteLater();
	}
	tabUserLists = 0;
	tabServer = 0;
	tabDeckStorage = 0;
	clear();
	
	QMapIterator<int, TabRoom *> roomIterator(roomTabs);
	while (roomIterator.hasNext())
		roomIterator.next().value()->deleteLater();
	roomTabs.clear();

	QMapIterator<int, TabGame *> gameIterator(gameTabs);
	while (gameIterator.hasNext())
		gameIterator.next().value()->deleteLater();
	gameTabs.clear();

	QMapIterator<QString, TabMessage *> messageIterator(messageTabs);
	while (messageIterator.hasNext())
		messageIterator.next().value()->deleteLater();
	messageTabs.clear();
	
	delete userInfo;
	userInfo = 0;
}

void TabSupervisor::updatePingTime(int value, int max)
{
	if (!tabServer)
		return;
	if (tabServer->getContentsChanged())
		return;
	
	setTabIcon(0, QIcon(PingPixmapGenerator::generatePixmap(15, value, max)));
}

void TabSupervisor::closeButtonPressed()
{
	Tab *tab = static_cast<Tab *>(static_cast<CloseButton *>(sender())->property("tab").value<QObject *>());
	tab->closeRequest();
}

void TabSupervisor::addCloseButtonToTab(Tab *tab, int tabIndex)
{
	QTabBar::ButtonPosition closeSide = (QTabBar::ButtonPosition) tabBar()->style()->styleHint(QStyle::SH_TabBar_CloseButtonPosition, 0, tabBar());
	CloseButton *closeButton = new CloseButton;
	connect(closeButton, SIGNAL(clicked()), this, SLOT(closeButtonPressed()));
	closeButton->setProperty("tab", qVariantFromValue((QObject *) tab));
	tabBar()->setTabButton(tabIndex, closeSide, closeButton);
}

void TabSupervisor::gameJoined(const Event_GameJoined &event)
{
	TabGame *tab = new TabGame(this, QList<AbstractClient *>() << client, event);
	connect(tab, SIGNAL(gameClosing(TabGame *)), this, SLOT(gameLeft(TabGame *)));
	connect(tab, SIGNAL(openMessageDialog(const QString &, bool)), this, SLOT(addMessageTab(const QString &, bool)));
	int tabIndex = myAddTab(tab);
	addCloseButtonToTab(tab, tabIndex);
	gameTabs.insert(event.game_id(), tab);
	setCurrentWidget(tab);
}

void TabSupervisor::localGameJoined(const Event_GameJoined &event)
{
	TabGame *tab = new TabGame(this, localClients, event);
	connect(tab, SIGNAL(gameClosing(TabGame *)), this, SLOT(gameLeft(TabGame *)));
	int tabIndex = myAddTab(tab);
	addCloseButtonToTab(tab, tabIndex);
	gameTabs.insert(event.game_id(), tab);
	setCurrentWidget(tab);
	
	for (int i = 1; i < localClients.size(); ++i) {
		Command_JoinGame cmd;
		cmd.set_game_id(event.game_id());
		localClients[i]->sendCommand(localClients[i]->prepareRoomCommand(cmd, 0));
	}
}

void TabSupervisor::gameLeft(TabGame *tab)
{
	emit setMenu(0);

	gameTabs.remove(tab->getGameId());
	removeTab(indexOf(tab));
	
	if (!localClients.isEmpty())
		stop();
}

void TabSupervisor::addRoomTab(const ServerInfo_Room &info, bool setCurrent)
{
<<<<<<< HEAD
	TabRoom *tab = new TabRoom(this, client, QString::fromStdString(userInfo->name()), info);
=======
	TabRoom *tab = new TabRoom(this, client, userInfo, info);
>>>>>>> 332ca29d
	connect(tab, SIGNAL(roomClosing(TabRoom *)), this, SLOT(roomLeft(TabRoom *)));
	connect(tab, SIGNAL(openMessageDialog(const QString &, bool)), this, SLOT(addMessageTab(const QString &, bool)));
	int tabIndex = myAddTab(tab);
	addCloseButtonToTab(tab, tabIndex);
	roomTabs.insert(info.room_id(), tab);
	if (setCurrent)
		setCurrentWidget(tab);
}

void TabSupervisor::roomLeft(TabRoom *tab)
{
	emit setMenu(0);

	roomTabs.remove(tab->getRoomId());
	removeTab(indexOf(tab));
}

TabMessage *TabSupervisor::addMessageTab(const QString &receiverName, bool focus)
{
	if (receiverName == QString::fromStdString(userInfo->name()))
		return 0;
	
	TabMessage *tab = new TabMessage(this, client, QString::fromStdString(userInfo->name()), receiverName);
	connect(tab, SIGNAL(talkClosing(TabMessage *)), this, SLOT(talkLeft(TabMessage *)));
	int tabIndex = myAddTab(tab);
	addCloseButtonToTab(tab, tabIndex);
	messageTabs.insert(receiverName, tab);
	if (focus)
		setCurrentWidget(tab);
	return tab;
}

void TabSupervisor::talkLeft(TabMessage *tab)
{
	emit setMenu(0);

	messageTabs.remove(tab->getUserName());
	removeTab(indexOf(tab));
}

void TabSupervisor::tabUserEvent(bool globalEvent)
{
	Tab *tab = static_cast<Tab *>(sender());
	if (tab != currentWidget()) {
		tab->setContentsChanged(true);
		setTabIcon(indexOf(tab), *tabChangedIcon);
	}
	if (globalEvent)
		QApplication::alert(this);
}

void TabSupervisor::processRoomEvent(const RoomEvent &event)
{
	TabRoom *tab = roomTabs.value(event.room_id(), 0);
	if (tab)
		tab->processRoomEvent(event);
}

void TabSupervisor::processGameEventContainer(const GameEventContainer &cont)
{
	TabGame *tab = gameTabs.value(cont.game_id());
	if (tab) {
		qDebug() << "gameEvent gameId =" << cont.game_id();
		tab->processGameEventContainer(cont, qobject_cast<AbstractClient *>(sender()));
	} else
		qDebug() << "gameEvent: invalid gameId";
}

void TabSupervisor::processUserMessageEvent(const Event_UserMessage &event)
{
	TabMessage *tab = messageTabs.value(QString::fromStdString(event.sender_name()));
	if (!tab)
		tab = messageTabs.value(QString::fromStdString(event.receiver_name()));
	if (!tab)
		tab = addMessageTab(QString::fromStdString(event.sender_name()), false);
	if (!tab)
		return;
	tab->processUserMessageEvent(event);
}

void TabSupervisor::processUserLeft(const QString &userName)
{
	TabMessage *tab = messageTabs.value(userName);
	if (tab)
		tab->processUserLeft();
}

void TabSupervisor::processUserJoined(const QString &userName)
{
	TabMessage *tab = messageTabs.value(userName);
	if (tab)
		tab->processUserJoined();
}

void TabSupervisor::updateCurrent(int index)
{
	if (index != -1) {
		Tab *tab = static_cast<Tab *>(widget(index));
		if (tab->getContentsChanged()) {
			setTabIcon(index, QIcon());
			tab->setContentsChanged(false);
		}
		emit setMenu(static_cast<Tab *>(widget(index))->getTabMenu());
	} else
		emit setMenu(0);
}

bool TabSupervisor::getAdminLocked() const
{
	if (!tabAdmin)
		return true;
	return tabAdmin->getLocked();
}

int TabSupervisor::getUserLevel() const
{
	return userInfo->user_level();
}<|MERGE_RESOLUTION|>--- conflicted
+++ resolved
@@ -273,11 +273,7 @@
 
 void TabSupervisor::addRoomTab(const ServerInfo_Room &info, bool setCurrent)
 {
-<<<<<<< HEAD
-	TabRoom *tab = new TabRoom(this, client, QString::fromStdString(userInfo->name()), info);
-=======
 	TabRoom *tab = new TabRoom(this, client, userInfo, info);
->>>>>>> 332ca29d
 	connect(tab, SIGNAL(roomClosing(TabRoom *)), this, SLOT(roomLeft(TabRoom *)));
 	connect(tab, SIGNAL(openMessageDialog(const QString &, bool)), this, SLOT(addMessageTab(const QString &, bool)));
 	int tabIndex = myAddTab(tab);
