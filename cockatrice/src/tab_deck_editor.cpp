#include <QLabel>
#include <QToolButton>
#include <QTreeView>
#include <QHBoxLayout>
#include <QVBoxLayout>
#include <QToolBar>
#include <QTextEdit>
#include <QMenu>
#include <QAction>
#include <QCloseEvent>
#include <QFileDialog>
#include <QGroupBox>
#include <QMenuBar>
#include <QMessageBox>
#include <QPrintPreviewDialog>
#include <QHeaderView>
#include <QApplication>
#include <QClipboard>
#include <QTextStream>
#include <QProcessEnvironment>
#include <QTimer>
#include <QDockWidget>
#include <QPushButton>
#include <QDir>
#include <QDesktopServices>
#include "tab_deck_editor.h"
#include "window_sets.h"
#include "carddatabase.h"
#include "carddatabasemodel.h"
#include "decklistmodel.h"
#include "cardinfowidget.h"
#include "dlg_load_deck_from_clipboard.h"
#include "dlg_edit_tokens.h"
#include "main.h"
#include "settingscache.h"
#include "priceupdater.h"
#include "tab_supervisor.h"
#include "deckstats_interface.h"
#include "abstractclient.h"
#include "pending_command.h"
#include "pb/response.pb.h"
#include "pb/command_deck_upload.pb.h"
#include "filtertreemodel.h"
#include "cardframe.h"
#include "filterbuilder.h"

void SearchLineEdit::keyPressEvent(QKeyEvent *event)
{
    if (treeView && ((event->key() == Qt::Key_Up) || (event->key() == Qt::Key_Down)))
        QCoreApplication::sendEvent(treeView, event);
    QLineEdit::keyPressEvent(event);
}

void TabDeckEditor::createShowHideDocksButtons()
{
    btnFilter = new QPushButton(QIcon("://resources/icon_view.svg"),QString());
    btnFilter->setObjectName("btnFilter");
    btnFilter->setCheckable(true);
    btnFilter->setChecked(true);
    btnFilter->setMaximumWidth(30);
    searchLayout->addWidget(btnFilter);

    btnDeck = new QPushButton(QIcon("://resources/hand.svg"),QString());
    btnDeck->setObjectName("btnDeck");
    btnDeck->setCheckable(true);
    btnDeck->setChecked(true);
    btnDeck->setMaximumWidth(30);
    searchLayout->addWidget(btnDeck);

    btnCard = new QPushButton(QIcon("://back.svg"),QString());
    btnCard->setObjectName("btnCard");
    btnCard->setCheckable(true);
    btnCard->setChecked(true);
    btnCard->setMaximumWidth(30);
    searchLayout->addWidget(btnCard);
}

void TabDeckEditor::createDeckDock()
{
    deckModel = new DeckListModel(this);
    deckModel->setObjectName("deckModel");
    connect(deckModel, SIGNAL(deckHashChanged()), this, SLOT(updateHash()));
    deckView = new QTreeView();
    deckView->setObjectName("deckView");
    deckView->setModel(deckModel);
    deckView->setUniformRowHeights(true);
    deckView->setSortingEnabled(true);
    deckView->sortByColumn(1, Qt::AscendingOrder);
#if QT_VERSION < 0x050000
    deckView->header()->setResizeMode(QHeaderView::ResizeToContents);
#else
    deckView->header()->setSectionResizeMode(QHeaderView::ResizeToContents);
#endif
    deckView->installEventFilter(&deckViewKeySignals);
    connect(deckView->selectionModel(), SIGNAL(currentRowChanged(const QModelIndex &, const QModelIndex &)), this, SLOT(updateCardInfoRight(const QModelIndex &, const QModelIndex &)));
    connect(deckView, SIGNAL(doubleClicked(const QModelIndex &)), this, SLOT(actSwapCard()));
    connect(&deckViewKeySignals, SIGNAL(onS()), this, SLOT(actSwapCard()));
    connect(&deckViewKeySignals, SIGNAL(onEnter()), this, SLOT(actIncrement()));
    connect(&deckViewKeySignals, SIGNAL(onCtrlAltEqual()), this, SLOT(actIncrement()));
    connect(&deckViewKeySignals, SIGNAL(onCtrlAltMinus()), this, SLOT(actDecrement()));
    connect(&deckViewKeySignals, SIGNAL(onRight()), this, SLOT(actIncrement()));
    connect(&deckViewKeySignals, SIGNAL(onLeft()), this, SLOT(actDecrement()));
    connect(&deckViewKeySignals, SIGNAL(onDelete()), this, SLOT(actRemoveCard()));

    nameLabel = new QLabel();
    nameLabel->setObjectName("nameLabel");
    nameEdit = new QLineEdit;
    nameEdit->setObjectName("nameEdit");
    nameLabel->setBuddy(nameEdit);
    connect(nameEdit, SIGNAL(textChanged(const QString &)), this, SLOT(updateName(const QString &)));
    commentsLabel = new QLabel();
    commentsLabel->setObjectName("commentsLabel");
    commentsEdit = new QTextEdit;
    commentsEdit->setObjectName("commentsEdit");
    commentsEdit->setMaximumHeight(70);
    commentsLabel->setBuddy(commentsEdit);
    connect(commentsEdit, SIGNAL(textChanged()), this, SLOT(updateComments()));

    hashLabel1 = new QLabel();
    hashLabel1->setObjectName("hashLabel1");
    hashLabel = new QLabel;
    hashLabel->setObjectName("hashLabel");

    QGridLayout *grid = new QGridLayout;
    grid->setObjectName("grid");
    grid->addWidget(nameLabel, 0, 0);
    grid->addWidget(nameEdit, 0, 1);

    grid->addWidget(commentsLabel, 1, 0);
    grid->addWidget(commentsEdit, 1, 1);

    grid->addWidget(hashLabel1, 2, 0);
    grid->addWidget(hashLabel, 2, 1);

    /* Update price
    aUpdatePrices = new QAction(QString(), this);
    aUpdatePrices->setIcon(QIcon(":/resources/icon_update.png"));
    connect(aUpdatePrices, SIGNAL(triggered()), this, SLOT(actUpdatePrices()));
    if (!settingsCache->getPriceTagFeature())
        aUpdatePrices->setVisible(false);
    connect(settingsCache, SIGNAL(priceTagFeatureChanged(int)), this, SLOT(setPriceTagFeatureEnabled(int)));
    */

    QToolBar *deckToolBar = new QToolBar;
    deckToolBar->setObjectName("deckToolBar");
    deckToolBar->setOrientation(Qt::Vertical);
    deckToolBar->setToolButtonStyle(Qt::ToolButtonTextBesideIcon);
    deckToolBar->setIconSize(QSize(24, 24));
    //deckToolBar->addAction(aUpdatePrices);
    QHBoxLayout *deckToolbarLayout = new QHBoxLayout;
    deckToolbarLayout->setObjectName("deckToolbarLayout");
    deckToolbarLayout->addStretch();
    deckToolbarLayout->addWidget(deckToolBar);
    deckToolbarLayout->addStretch();

    QVBoxLayout *rightFrame = new QVBoxLayout;
    rightFrame->setObjectName("rightFrame");
    rightFrame->addLayout(grid);
    rightFrame->addWidget(deckView, 10);
    rightFrame->addLayout(deckToolbarLayout);

    deckDock = new QDockWidget(MainWindow);
    deckDock->setObjectName("deckDock");

    deckDock->setMinimumSize(QSize(200, 41));
    deckDock->setAllowedAreas(Qt::LeftDockWidgetArea|Qt::RightDockWidgetArea);
    deckDock->setFeatures(QDockWidget::DockWidgetClosable|QDockWidget::DockWidgetFloatable|QDockWidget::DockWidgetMovable);
    QWidget *deckDockContents = new QWidget();
    deckDockContents->setObjectName("deckDockContents");
    deckDockContents->setLayout(rightFrame);
    deckDock->setWidget(deckDockContents);

    connect(btnDeck,SIGNAL(toggled(bool)),deckDock,SLOT(setVisible(bool)));
    deckDock->installEventFilter(this);
}

void TabDeckEditor::createCardInfoDock()
{
    cardInfo = new CardFrame();
    cardInfo->setObjectName("cardInfo");
    QVBoxLayout *cardInfoFrame = new QVBoxLayout;
    cardInfoFrame->setObjectName("cardInfoFrame");
    cardInfoFrame->addWidget(cardInfo);

    cardInfoDock = new QDockWidget(MainWindow);
    cardInfoDock->setObjectName("cardInfoDock");    

    cardInfoDock->setMinimumSize(QSize(200, 41));
    cardInfoDock->setAllowedAreas(Qt::LeftDockWidgetArea|Qt::RightDockWidgetArea);
    cardInfoDock->setFeatures(QDockWidget::DockWidgetClosable|QDockWidget::DockWidgetFloatable|QDockWidget::DockWidgetMovable);
    QWidget *cardInfoDockContents = new QWidget();
    cardInfoDockContents->setObjectName("cardInfoDockContents");
    cardInfoDockContents->setLayout(cardInfoFrame);
    cardInfoDock->setWidget(cardInfoDockContents);

    connect(btnCard,SIGNAL(toggled(bool)),cardInfoDock,SLOT(setVisible(bool)));
    cardInfoDock->installEventFilter(this);    
}

void TabDeckEditor::createFiltersDock()
{
    filterModel = new FilterTreeModel();
    filterModel->setObjectName("filterModel");
    databaseDisplayModel->setFilterTree(filterModel->filterTree());
    databaseDisplayModel->setObjectName("databaseDisplayModel");
    filterView = new QTreeView;
    filterView->setObjectName("filterView");
    filterView->setModel(filterModel);
    filterView->setUniformRowHeights(true);
    filterView->setHeaderHidden(true);
    filterView->setContextMenuPolicy(Qt::CustomContextMenu);
    connect(filterModel, SIGNAL(layoutChanged()), filterView, SLOT(expandAll()));
    connect(filterView, SIGNAL(customContextMenuRequested(const QPoint &)),this, SLOT(filterViewCustomContextMenu(const QPoint &)));

    FilterBuilder *filterBuilder = new FilterBuilder;
    filterBuilder->setObjectName("filterBuilder");
    connect(filterBuilder, SIGNAL(add(const CardFilter *)), filterModel, SLOT(addFilter(const CardFilter *)));

    QToolButton *filterDelOne = new QToolButton();
    filterDelOne->setObjectName("filterDelOne");
    filterDelOne->setDefaultAction(aClearFilterOne);
    filterDelOne->setToolButtonStyle(Qt::ToolButtonTextBesideIcon);

    QToolButton *filterDelAll = new QToolButton();
    filterDelAll->setObjectName("filterDelAll");
    filterDelAll->setDefaultAction(aClearFilterAll);
    filterDelAll->setToolButtonStyle(Qt::ToolButtonTextBesideIcon);

    QGridLayout *filterLayout = new QGridLayout;
    filterLayout->setObjectName("filterLayout");
    filterLayout->setContentsMargins(0,0,0,0);
    filterLayout->addWidget(filterBuilder, 0, 0, 1, 2);
    filterLayout->addWidget(filterView, 1, 0, 1, 2);

    filterBox = new QWidget();
    filterBox->setObjectName("filterBox");
    filterBox->setLayout(filterLayout);

    QVBoxLayout *filterFrame = new QVBoxLayout;
    filterFrame->setObjectName("filterFrame");
    filterFrame->addWidget(filterBox);

    filterDock = new QDockWidget(MainWindow);
    filterDock->setObjectName("filterDock");

    filterDock->setFeatures(QDockWidget::DockWidgetClosable|QDockWidget::DockWidgetFloatable|QDockWidget::DockWidgetMovable);
    QWidget *filterDockContents = new QWidget(MainWindow);
    filterDockContents->setObjectName("filterDockContents");
    filterDockContents->setLayout(filterFrame);
    filterDock->setWidget(filterDockContents);    

    connect(btnFilter,SIGNAL(toggled(bool)),filterDock,SLOT(setVisible(bool)));
    filterDock->installEventFilter(this);
}

void TabDeckEditor::createMenus()
{
    aNewDeck = new QAction(QString(), this);
    connect(aNewDeck, SIGNAL(triggered()), this, SLOT(actNewDeck()));
    aNewDeck->setShortcuts(settingsCache->shortcuts().getShortcut(
                               "TabDeckEditor/aNewDeck",
                               QKeySequence::New));

    aLoadDeck = new QAction(QString(), this);
    connect(aLoadDeck, SIGNAL(triggered()), this, SLOT(actLoadDeck()));
    aLoadDeck->setShortcuts(settingsCache->shortcuts().getShortcut(
                                "TabDeckEditor/aLoadDeck",
                                QKeySequence::Open));

    aSaveDeck = new QAction(QString(), this);
    connect(aSaveDeck, SIGNAL(triggered()), this, SLOT(actSaveDeck()));
    aSaveDeck->setShortcuts(settingsCache->shortcuts().getShortcut(
                                "TabDeckEditor/aSaveDeck",
                                QKeySequence::Save));

    aSaveDeckAs = new QAction(QString(), this);
    connect(aSaveDeckAs, SIGNAL(triggered()), this, SLOT(actSaveDeckAs()));
    aSaveDeckAs->setShortcuts(QKeySequence::SaveAs);
    aSaveDeckAs->setShortcuts(settingsCache->shortcuts().getShortcut(
                                "TabDeckEditor/aSaveDeckAs", QKeySequence()));

    aLoadDeckFromClipboard = new QAction(QString(), this);
    connect(aLoadDeckFromClipboard, SIGNAL(triggered()), this, SLOT(actLoadDeckFromClipboard()));
    aLoadDeckFromClipboard->setShortcuts(settingsCache->shortcuts().getShortcut(
                                        "TabDeckEditor/aLoadDeckFromClipboard",
                                        QKeySequence::Paste));

    aSaveDeckToClipboard = new QAction(QString(), this);
    connect(aSaveDeckToClipboard, SIGNAL(triggered()), this, SLOT(actSaveDeckToClipboard()));
    aSaveDeckToClipboard->setShortcuts(settingsCache->shortcuts().getShortcut(
                                           "TabDeckEditor/aSaveDeckToClipboard",
                                           QKeySequence::Copy));

    aPrintDeck = new QAction(QString(), this);
    connect(aPrintDeck, SIGNAL(triggered()), this, SLOT(actPrintDeck()));
    aPrintDeck->setShortcuts(settingsCache->shortcuts().getShortcut(
                                 "TabDeckEditor/aPrintDeck",QKeySequence::Print));

    aAnalyzeDeck = new QAction(QString(), this);
    connect(aAnalyzeDeck, SIGNAL(triggered()), this, SLOT(actAnalyzeDeck()));
    aAnalyzeDeck->setShortcuts(settingsCache->shortcuts().getShortcut(
                                   "TabDeckEditor/aAnalyzeDeck", QKeySequence()));

    aClose = new QAction(QString(), this);
    connect(aClose, SIGNAL(triggered()), this, SLOT(closeRequest()));
    aClose->setShortcuts(settingsCache->shortcuts().getShortcut(
                                       "TabDeckEditor/aClose", QKeySequence()));

    aOpenCustomFolder = new QAction(QString(), this);
    connect(aOpenCustomFolder, SIGNAL(triggered()), this, SLOT(actOpenCustomFolder()));
<<<<<<< HEAD
    aOpenCustomFolder->setShortcuts(settingsCache->shortcuts().getShortcut(
                                        "TabDeckEditor/aOpenCustomFolder", QKeySequence()));
=======
    aOpenCustomsetsFolder = new QAction(QString(), this);
    connect(aOpenCustomsetsFolder, SIGNAL(triggered()), this, SLOT(actOpenCustomsetsFolder()));
>>>>>>> 5634b564

    aEditSets = new QAction(QString(), this);
    connect(aEditSets, SIGNAL(triggered()), this, SLOT(actEditSets()));
    aEditSets->setShortcuts(settingsCache->shortcuts().getShortcut(
                                            "TabDeckEditor/aEditSets", QKeySequence()));

    aEditTokens = new QAction(QString(), this);
    connect(aEditTokens, SIGNAL(triggered()), this, SLOT(actEditTokens()));
    aEditTokens->setShortcuts(settingsCache->shortcuts().getShortcut(
                                            "TabDeckEditor/aEditTokens", QKeySequence()));

    aResetLayout = new QAction(QString(), this);
    connect(aResetLayout,SIGNAL(triggered()),this,SLOT(restartLayout()));
    aResetLayout->setShortcuts(settingsCache->shortcuts().getShortcut(
                                            "TabDeckEditor/aResetLayout", QKeySequence()));

    deckMenu = new QMenu(this);
    deckMenu->addAction(aNewDeck);
    deckMenu->addAction(aLoadDeck);
    deckMenu->addAction(aSaveDeck);
    deckMenu->addAction(aSaveDeckAs);
    deckMenu->addSeparator();
    deckMenu->addAction(aLoadDeckFromClipboard);
    deckMenu->addAction(aSaveDeckToClipboard);
    deckMenu->addSeparator();
    deckMenu->addAction(aPrintDeck);
    deckMenu->addSeparator();
    deckMenu->addAction(aAnalyzeDeck);
    deckMenu->addSeparator();
    deckMenu->addAction(aResetLayout);
    deckMenu->addSeparator();
    deckMenu->addAction(aClose);
    addTabMenu(deckMenu);

    aClearFilterAll = new QAction(QString(), this);
    aClearFilterAll->setIcon(QIcon(":/resources/icon_clearsearch.svg"));
    connect(aClearFilterAll, SIGNAL(triggered()), this, SLOT(actClearFilterAll()));
    aClearFilterAll->setShortcuts(settingsCache->shortcuts().getShortcut(
                                                "TabDeckEditor/aClearFilterAll", QKeySequence()));

    aClearFilterOne = new QAction(QString(), this);
    aClearFilterOne->setIcon(QIcon(":/resources/decrement.svg"));
    connect(aClearFilterOne, SIGNAL(triggered()), this, SLOT(actClearFilterOne()));
    aClearFilterOne->setShortcuts(settingsCache->shortcuts().getShortcut(
                                                "TabDeckEditor/aClearFilterOne", QKeySequence()));

    dbMenu = new QMenu(this);
    dbMenu->addAction(aEditSets);
    dbMenu->addAction(aEditTokens);
    dbMenu->addSeparator();
    dbMenu->addAction(aClearFilterOne);
    dbMenu->addAction(aClearFilterAll);
#if defined(Q_OS_WIN) || defined(Q_OS_MAC)
    dbMenu->addSeparator();
    dbMenu->addAction(aOpenCustomFolder);
    dbMenu->addAction(aOpenCustomsetsFolder);
#endif
    addTabMenu(dbMenu);
}

void TabDeckEditor::createCentralFrame()
{
    searchEdit = new SearchLineEdit;
    searchEdit->setObjectName("searchEdit");
#if QT_VERSION >= 0x050300
    searchEdit->addAction(QIcon(":/resources/icon_search_black.svg"), QLineEdit::LeadingPosition);
#endif

    setFocusProxy(searchEdit);
    setFocusPolicy(Qt::ClickFocus);

    searchEdit->installEventFilter(&searchKeySignals);
    searchKeySignals.setObjectName("searchKeySignals");
    connect(searchEdit, SIGNAL(textChanged(const QString &)), this, SLOT(updateSearch(const QString &)));
    connect(&searchKeySignals, SIGNAL(onEnter()), this, SLOT(actAddCard()));
    connect(&searchKeySignals, SIGNAL(onCtrlAltEqual()), this, SLOT(actAddCard()));
    connect(&searchKeySignals, SIGNAL(onCtrlAltRBracket()), this, SLOT(actAddCardToSideboard()));
    connect(&searchKeySignals, SIGNAL(onCtrlAltMinus()), this, SLOT(actDecrementCard()));
    connect(&searchKeySignals, SIGNAL(onCtrlAltLBracket()), this, SLOT(actDecrementCardFromSideboard()));
    connect(&searchKeySignals, SIGNAL(onCtrlAltEnter()), this, SLOT(actAddCardToSideboard()));
    connect(&searchKeySignals, SIGNAL(onCtrlEnter()), this, SLOT(actAddCardToSideboard()));    

    databaseModel = new CardDatabaseModel(db, this);
    databaseModel->setObjectName("databaseModel");
    databaseDisplayModel = new CardDatabaseDisplayModel(this);
    databaseDisplayModel->setSourceModel(databaseModel);
    databaseDisplayModel->setFilterKeyColumn(0);
    databaseDisplayModel->sort(0, Qt::AscendingOrder);

    databaseView = new QTreeView();
    databaseView->setObjectName("databaseView");
    databaseView->setFocusProxy(searchEdit);
    databaseView->setModel(databaseDisplayModel);
    databaseView->setUniformRowHeights(true);
    databaseView->setRootIsDecorated(false);
    databaseView->setAlternatingRowColors(true);
    databaseView->setSortingEnabled(true);
    databaseView->sortByColumn(0, Qt::AscendingOrder);
    databaseView->resizeColumnToContents(0);
    connect(databaseView->selectionModel(), SIGNAL(currentRowChanged(const QModelIndex &, const QModelIndex &)), this, SLOT(updateCardInfoLeft(const QModelIndex &, const QModelIndex &)));
    connect(databaseView, SIGNAL(doubleClicked(const QModelIndex &)), this, SLOT(actAddCard()));
    searchEdit->setTreeView(databaseView);

    aAddCard = new QAction(QString(), this);
    aAddCard->setIcon(QIcon(":/resources/arrow_right_green.svg"));
    connect(aAddCard, SIGNAL(triggered()), this, SLOT(actAddCard()));
    aAddCardToSideboard = new QAction(QString(), this);
    aAddCardToSideboard->setIcon(QIcon(":/resources/add_to_sideboard.svg"));
    connect(aAddCardToSideboard, SIGNAL(triggered()), this, SLOT(actAddCardToSideboard()));
    aRemoveCard = new QAction(QString(), this);
    aRemoveCard->setIcon(QIcon(":/resources/remove_row.svg"));
    connect(aRemoveCard, SIGNAL(triggered()), this, SLOT(actRemoveCard()));
    aIncrement = new QAction(QString(), this);
    aIncrement->setIcon(QIcon(":/resources/increment.svg"));
    connect(aIncrement, SIGNAL(triggered()), this, SLOT(actIncrement()));
    aDecrement = new QAction(QString(), this);
    aDecrement->setIcon(QIcon(":/resources/decrement.svg"));
    connect(aDecrement, SIGNAL(triggered()), this, SLOT(actDecrement()));

    QToolBar *deckEditToolBar = new QToolBar;
    deckEditToolBar->setObjectName("deckEditToolBar");
    deckEditToolBar->setOrientation(Qt::Horizontal);
    deckEditToolBar->setIconSize(QSize(24, 24));

    deckEditToolBar->addAction(aAddCard);
    deckEditToolBar->addAction(aAddCardToSideboard);
    deckEditToolBar->addAction(aRemoveCard);
    deckEditToolBar->addAction(aDecrement);
    deckEditToolBar->addAction(aIncrement);
    deckEditToolBar->setSizePolicy(QSizePolicy::Minimum, QSizePolicy::Minimum);

    searchLayout = new QHBoxLayout;
    searchLayout->setObjectName("searchLayout");
    searchLayout->addWidget(deckEditToolBar);
    searchLayout->addWidget(searchEdit);
    createShowHideDocksButtons();

    centralFrame = new QVBoxLayout;
    centralFrame->setObjectName("centralFrame");
    centralFrame->addLayout(searchLayout);
    centralFrame->addWidget(databaseView);

    centralWidget = new QWidget(MainWindow);
    centralWidget->setObjectName("centralWidget");
    centralWidget->setLayout(centralFrame);
    MainWindow->setCentralWidget(centralWidget);
    MainWindow->setDockOptions(QMainWindow::AnimatedDocks|QMainWindow::AllowNestedDocks|QMainWindow::AllowTabbedDocks);

    QHBoxLayout *mainLayout = new QHBoxLayout;
    mainLayout->setObjectName("mainLayout");
    mainLayout->addWidget(MainWindow);
    setLayout(mainLayout);    
}

void TabDeckEditor::restartLayout()
{
    btnDeck->setChecked(true);
    btnFilter->setChecked(true);
    btnCard->setChecked(true);

    deckDock->setFloating(false);
    cardInfoDock->setFloating(false);
    filterDock->setFloating(false);

    MainWindow->addDockWidget(static_cast<Qt::DockWidgetArea>(2), deckDock);
    MainWindow->addDockWidget(static_cast<Qt::DockWidgetArea>(2), cardInfoDock);
    MainWindow->addDockWidget(static_cast<Qt::DockWidgetArea>(2), filterDock);

    MainWindow->splitDockWidget(cardInfoDock, deckDock, Qt::Horizontal);
    MainWindow->splitDockWidget(cardInfoDock, filterDock, Qt::Vertical);

    deckDock->setMinimumWidth(360);
    deckDock->setMaximumWidth(360);

    cardInfoDock->setMinimumSize(250, 360);
    cardInfoDock->setMaximumSize(250, 360);
    QTimer::singleShot(100, this, SLOT(freeDocksSize()));
}

void TabDeckEditor::freeDocksSize()
{
    deckDock->setMinimumSize(100, 100);
    deckDock->setMaximumSize(5000, 5000);

    cardInfoDock->setMinimumSize(100, 100);
    cardInfoDock->setMaximumSize(5000, 5000);

    filterDock->setMinimumSize(100,100);
    filterDock->setMaximumSize(5000,5000);
}

void TabDeckEditor::loadLayout()
{
    MainWindow->restoreState(settingsCache->getDeckEditorLayoutState());
    MainWindow->restoreGeometry(settingsCache->getDeckEditorGeometry());

    btnCard->setChecked(!cardInfoDock->isHidden());
    btnFilter->setChecked(!filterDock->isHidden());
    btnDeck->setChecked(!deckDock->isHidden());

    cardInfoDock->setMinimumSize(settingsCache->getDeckEditorCardSize());
    cardInfoDock->setMaximumSize(settingsCache->getDeckEditorCardSize());

    filterDock->setMinimumSize(settingsCache->getDeckEditorFilterSize());
    filterDock->setMaximumSize(settingsCache->getDeckEditorFilterSize());

    deckDock->setMinimumSize(settingsCache->getDeckEditorDeckSize());
    deckDock->setMaximumSize(settingsCache->getDeckEditorDeckSize());

    QTimer::singleShot(100, this, SLOT(freeDocksSize()));
}

TabDeckEditor::TabDeckEditor(TabSupervisor *_tabSupervisor, QWidget *parent)
    : Tab(_tabSupervisor, parent), modified(false)
{
    MainWindow = new QMainWindow;
    MainWindow->setObjectName("MainWindow");

    createMenus();

    createCentralFrame();

    createDeckDock();
    createCardInfoDock();
    createFiltersDock();

    restartLayout();

    this->installEventFilter(this);    

    retranslateUi();
    QTimer::singleShot(0, this, SLOT(checkFirstRunDetected()));
    QTimer::singleShot(0, this, SLOT(loadLayout()));
}

TabDeckEditor::~TabDeckEditor()
{
    emit deckEditorClosing(this);
}

void TabDeckEditor::retranslateUi()
{
    cardInfo->retranslateUi();

    aClearFilterAll->setText(tr("&Clear all filters"));
    aClearFilterOne->setText(tr("Delete selected"));
    aClearFilterOne->setShortcuts(settingsCache->shortcuts().getShortcut(
                                      "TabDeckEditor/aClearFilterOne",
                                      QKeySequence("Backspace")));
    
    nameLabel->setText(tr("Deck &name:"));
    commentsLabel->setText(tr("&Comments:"));
    hashLabel1->setText(tr("Hash:"));
    
    //aUpdatePrices->setText(tr("&Update prices"));
    //aUpdatePrices->setShortcut(QKeySequence("Ctrl+U"));

    aNewDeck->setText(tr("&New deck"));
    aLoadDeck->setText(tr("&Load deck..."));
    aSaveDeck->setText(tr("&Save deck"));
    aSaveDeckAs->setText(tr("Save deck &as..."));
    aLoadDeckFromClipboard->setText(tr("Load deck from cl&ipboard..."));
    aSaveDeckToClipboard->setText(tr("Save deck to clip&board"));
    aPrintDeck->setText(tr("&Print deck..."));
    aAnalyzeDeck->setText(tr("&Analyze deck on deckstats.net"));
    aOpenCustomFolder->setText(tr("Open custom image folder"));
    aOpenCustomsetsFolder->setText(tr("Open custom sets folder"));
    aClose->setText(tr("&Close"));
    aClose->setShortcuts(settingsCache->shortcuts().getShortcut(
                             "TabDeckEditor/aClose",
                             QKeySequence("Ctrl+Q")));
    
    aAddCard->setText(tr("Add card to &maindeck"));
    aAddCardToSideboard->setText(tr("Add card to &sideboard"));

    aRemoveCard->setText(tr("&Remove row"));
    aRemoveCard->setShortcuts(settingsCache->shortcuts().getShortcut(
                                  "TabDeckEditor/aRemoveCard",
                                  QKeySequence("Del")));

    aIncrement->setText(tr("&Increment number"));
    aIncrement->setShortcuts(settingsCache->shortcuts().getShortcut(
                                 "TabDeckEditor/aIncrement",
                                 QKeySequence("+")));

    aDecrement->setText(tr("&Decrement number"));
    aDecrement->setShortcuts(settingsCache->shortcuts().getShortcut(
                                 "TabDeckEditor/aDecrement",
                                 QKeySequence("-")));
    
    deckMenu->setTitle(tr("&Deck Editor"));
    dbMenu->setTitle(tr("C&ard Database"));
    
    aEditSets->setText(tr("&Edit sets..."));
    aEditTokens->setText(tr("Edit &tokens..."));

    btnCard->setToolTip(tr("Show/Hide card information"));
    btnDeck->setToolTip(tr("Show/Hide deck"));
    btnFilter->setToolTip(tr("Show/Hide filters"));
    aResetLayout->setText(tr("Reset layout"));
    cardInfoDock->setWindowTitle(tr("Card Info"));
    deckDock->setWindowTitle(tr("Deck"));
    filterDock->setWindowTitle(tr("Filters"));
}

QString TabDeckEditor::getTabText() const
{
    QString result = tr("Deck: %1").arg(nameEdit->text());
    if (modified)
        result.prepend("* ");
    return result;
}

void TabDeckEditor::updateName(const QString &name)
{
    deckModel->getDeckList()->setName(name);
    setModified(true);
}

void TabDeckEditor::updateComments()
{
    deckModel->getDeckList()->setComments(commentsEdit->toPlainText());
    setModified(true);
}

void TabDeckEditor::updateCardInfoLeft(const QModelIndex &current, const QModelIndex &/*previous*/)
{
    cardInfo->setCard(current.sibling(current.row(), 0).data().toString());
}

void TabDeckEditor::updateCardInfoRight(const QModelIndex &current, const QModelIndex &/*previous*/)
{
    if (!current.isValid())
        return;
    if (!current.model()->hasChildren(current.sibling(current.row(), 0)))
        cardInfo->setCard(current.sibling(current.row(), 1).data().toString());
}

void TabDeckEditor::updateSearch(const QString &search)
{
    databaseDisplayModel->setCardName(search);
    QModelIndexList sel = databaseView->selectionModel()->selectedRows();
    if (sel.isEmpty() && databaseDisplayModel->rowCount())
        databaseView->selectionModel()->setCurrentIndex(databaseDisplayModel->index(0, 0), QItemSelectionModel::SelectCurrent | QItemSelectionModel::Rows);
}

void TabDeckEditor::updateHash()
{
    hashLabel->setText(deckModel->getDeckList()->getDeckHash());
}

bool TabDeckEditor::confirmClose()
{
    if (modified) {
        tabSupervisor->setCurrentWidget(this);
        QMessageBox::StandardButton ret = QMessageBox::warning(this, tr("Are you sure?"),
            tr("The decklist has been modified.\nDo you want to save the changes?"),
            QMessageBox::Save | QMessageBox::Discard | QMessageBox::Cancel);
        if (ret == QMessageBox::Save)
            return actSaveDeck();
        else if (ret == QMessageBox::Cancel)
            return false;
    }
    return true;
}

void TabDeckEditor::closeRequest()
{
    if (confirmClose())
        deleteLater();
}

void TabDeckEditor::actNewDeck()
{
    if (!confirmClose())
        return;

    deckModel->cleanList();
    nameEdit->setText(QString());
    commentsEdit->setText(QString());
    hashLabel->setText(QString());
    setModified(false);
}

void TabDeckEditor::actLoadDeck()
{
    if (!confirmClose())
        return;

    QFileDialog dialog(this, tr("Load deck"));
    dialog.setDirectory(settingsCache->getDeckPath());
    dialog.setNameFilters(DeckLoader::fileNameFilters);
    if (!dialog.exec())
        return;

    QString fileName = dialog.selectedFiles().at(0);
    DeckLoader::FileFormat fmt = DeckLoader::getFormatFromName(fileName);
    
    DeckLoader *l = new DeckLoader;
    if (l->loadFromFile(fileName, fmt))
        setDeck(l);
    else
        delete l;
}

void TabDeckEditor::saveDeckRemoteFinished(const Response &response)
{
    if (response.response_code() != Response::RespOk)
        QMessageBox::critical(this, tr("Error"), tr("The deck could not be saved."));
    else
        setModified(false);
}

bool TabDeckEditor::actSaveDeck()
{
    DeckLoader *const deck = deckModel->getDeckList();
    if (deck->getLastRemoteDeckId() != -1) {
        Command_DeckUpload cmd;
        cmd.set_deck_id(deck->getLastRemoteDeckId());
        cmd.set_deck_list(deck->writeToString_Native().toStdString());
        
        PendingCommand *pend = AbstractClient::prepareSessionCommand(cmd);
        connect(pend, SIGNAL(finished(Response, CommandContainer, QVariant)), this, SLOT(saveDeckRemoteFinished(Response)));
        tabSupervisor->getClient()->sendCommand(pend);
        
        return true;
    } else if (deck->getLastFileName().isEmpty())
        return actSaveDeckAs();
    else if (deck->saveToFile(deck->getLastFileName(), deck->getLastFileFormat())) {
        setModified(false);
        return true;
    }
    QMessageBox::critical(this, tr("Error"), tr("The deck could not be saved.\nPlease check that the directory is writable and try again."));
    return false;
}

bool TabDeckEditor::actSaveDeckAs()
{
    QFileDialog dialog(this, tr("Save deck"));
    dialog.setDirectory(settingsCache->getDeckPath());
    dialog.setAcceptMode(QFileDialog::AcceptSave);
    dialog.setConfirmOverwrite(true);
    dialog.setDefaultSuffix("cod");
    dialog.setNameFilters(DeckLoader::fileNameFilters);
    dialog.selectFile(deckModel->getDeckList()->getName());
    if (!dialog.exec())
        return false;

    QString fileName = dialog.selectedFiles().at(0);
    DeckLoader::FileFormat fmt = DeckLoader::getFormatFromName(fileName);

    if (!deckModel->getDeckList()->saveToFile(fileName, fmt)) {
        QMessageBox::critical(this, tr("Error"), tr("The deck could not be saved.\nPlease check that the directory is writable and try again."));
        return false;
    }
    setModified(false);
    return true;
}

void TabDeckEditor::actLoadDeckFromClipboard()
{
    if (!confirmClose())
        return;
    
    DlgLoadDeckFromClipboard dlg;
    if (!dlg.exec())
        return;
    
    setDeck(dlg.getDeckList());
    setModified(true);
}

void TabDeckEditor::actSaveDeckToClipboard()
{
    QString buffer;
    QTextStream stream(&buffer);
    deckModel->getDeckList()->saveToStream_Plain(stream);
    QApplication::clipboard()->setText(buffer, QClipboard::Clipboard);
    QApplication::clipboard()->setText(buffer, QClipboard::Selection);
}

void TabDeckEditor::actPrintDeck()
{
    QPrintPreviewDialog *dlg = new QPrintPreviewDialog(this);
    connect(dlg, SIGNAL(paintRequested(QPrinter *)), deckModel, SLOT(printDeckList(QPrinter *)));
    dlg->exec();
}

void TabDeckEditor::actAnalyzeDeck()
{
    DeckStatsInterface *interface = new DeckStatsInterface(
        *databaseModel->getDatabase(),
        this
    ); // it deletes itself when done
    interface->analyzeDeck(deckModel->getDeckList());
}


void TabDeckEditor::actOpenCustomFolder() {

#if defined(Q_OS_MAC)

    QStringList scriptArgs;
    scriptArgs << QLatin1String("-e");
    scriptArgs << QString::fromLatin1("tell application \"Finder\" to open POSIX file \"%1\"").arg(settingsCache->getPicsPath() + "/custom/");
    scriptArgs << QLatin1String("-e");
    scriptArgs << QLatin1String("tell application \"Finder\" to activate");

    QProcess::execute("/usr/bin/osascript", scriptArgs);
#endif
#if defined(Q_OS_WIN)
    QStringList args;
    QString pathToFolder = settingsCache->getPicsPath().append("/custom");
    args << QDir::toNativeSeparators(pathToFolder);
    QProcess::startDetached("explorer", args);
#endif

}

void TabDeckEditor::actOpenCustomsetsFolder() {
#if QT_VERSION < 0x050000
    QString dataDir = QDesktopServices::storageLocation(QDesktopServices::DataLocation);
#else
    QString dataDir = QStandardPaths::standardLocations(QStandardPaths::DataLocation).first();
#endif

#if defined(Q_OS_MAC)

    QStringList scriptArgs;
    scriptArgs << QLatin1String("-e");
    scriptArgs << QString::fromLatin1("tell application \"Finder\" to open POSIX file \"%1\"").arg(dataDir + "/customsets/");
    scriptArgs << QLatin1String("-e");
    scriptArgs << QLatin1String("tell application \"Finder\" to activate");

    QProcess::execute("/usr/bin/osascript", scriptArgs);
#endif
#if defined(Q_OS_WIN)
    QStringList args;
    dataDir.append("/customsets");
    args << QDir::toNativeSeparators(dataDir);
    aOpenCustomsetsFolder->setText(dataDir);
    QProcess::startDetached("explorer", args);
#endif

}

void TabDeckEditor::actEditSets()
{
    WndSets *w = new WndSets;
    w->setWindowModality(Qt::WindowModal);
    w->show();
}

void TabDeckEditor::actEditTokens()
{
    DlgEditTokens dlg(databaseModel);
    dlg.exec();
    db->saveToFile(settingsCache->getTokenDatabasePath(), true);
}

void TabDeckEditor::actClearFilterAll()
{
    databaseDisplayModel->clearFilterAll();
}

void TabDeckEditor::actClearFilterOne()
{
    QModelIndexList selIndexes = filterView->selectionModel()->selectedIndexes();
    foreach(QModelIndex idx, selIndexes)
        filterModel->removeRow(idx.row(), idx.parent());
}

void TabDeckEditor::recursiveExpand(const QModelIndex &index)
{
    if (index.parent().isValid())
        recursiveExpand(index.parent());
    deckView->expand(index);
}

CardInfo *TabDeckEditor::currentCardInfo() const
{
    const QModelIndex currentIndex = databaseView->selectionModel()->currentIndex();
    if (!currentIndex.isValid())
        return NULL;
    const QString cardName = currentIndex.sibling(currentIndex.row(), 0).data().toString();
    
    return db->getCard(cardName);
}

void TabDeckEditor::addCardHelper(QString zoneName)
{
    const CardInfo *info;

    info = currentCardInfo();
    if(!info)
        return;
    if (info->getIsToken())
        zoneName = "tokens";

    QModelIndex newCardIndex = deckModel->addCard(info->getName(), zoneName);
    recursiveExpand(newCardIndex);
    deckView->setCurrentIndex(newCardIndex);
    setModified(true);
    searchEdit->setSelection(0, searchEdit->text().length());
}

void TabDeckEditor::actSwapCard()
{
    const QModelIndex currentIndex = deckView->selectionModel()->currentIndex();
    if (!currentIndex.isValid())
        return;
    const QString cardName = currentIndex.sibling(currentIndex.row(), 1).data().toString();
    const QModelIndex gparent = currentIndex.parent().parent();
    if (!gparent.isValid())
            return;

    const QString zoneName = gparent.sibling(gparent.row(), 1).data().toString();
    actDecrement();

    const QString otherZoneName = zoneName == "Maindeck" ? "side" : "main";

    QModelIndex newCardIndex = deckModel->addCard(cardName, otherZoneName);
    recursiveExpand(newCardIndex);
    deckView->setCurrentIndex(newCardIndex);
    setModified(true);
}

void TabDeckEditor::actAddCard()
{
    if(QApplication::keyboardModifiers() & Qt::ControlModifier)
        actAddCardToSideboard();
    else
        addCardHelper("main");
}

void TabDeckEditor::actAddCardToSideboard()
{
    addCardHelper("side");
}

void TabDeckEditor::actRemoveCard()
{
    const QModelIndex &currentIndex = deckView->selectionModel()->currentIndex();
    if (!currentIndex.isValid() || deckModel->hasChildren(currentIndex))
        return;
    deckModel->removeRow(currentIndex.row(), currentIndex.parent());
    setModified(true);
}

void TabDeckEditor::offsetCountAtIndex(const QModelIndex &idx, int offset)
{
    if (!idx.isValid() || offset == 0)
        return;

    const QModelIndex numberIndex = idx.sibling(idx.row(), 0);
    const int count = deckModel->data(numberIndex, Qt::EditRole).toInt();
    const int new_count = count + offset;
    deckView->setCurrentIndex(numberIndex);
    if (new_count <= 0)
        deckModel->removeRow(idx.row(), idx.parent());
    else
        deckModel->setData(numberIndex, new_count, Qt::EditRole);
    setModified(true);
}

void TabDeckEditor::decrementCardHelper(QString zoneName)
{
    const CardInfo *info;
    QModelIndex idx;

    info = currentCardInfo();
    if(!info)
        return;
    if (info->getIsToken())
        zoneName = "tokens";

    idx = deckModel->findCard(info->getName(), zoneName);
    offsetCountAtIndex(idx, -1);
}

void TabDeckEditor::actDecrementCard()
{
    decrementCardHelper("main");
}

void TabDeckEditor::actDecrementCardFromSideboard()
{
    decrementCardHelper("side");
}

void TabDeckEditor::actIncrement()
{
    const QModelIndex &currentIndex = deckView->selectionModel()->currentIndex();
    offsetCountAtIndex(currentIndex, 1);
}

void TabDeckEditor::actDecrement()
{
    const QModelIndex &currentIndex = deckView->selectionModel()->currentIndex();
    offsetCountAtIndex(currentIndex, -1);
}

void TabDeckEditor::setPriceTagFeatureEnabled(int /* enabled */)
{
    //aUpdatePrices->setVisible(enabled);
    deckModel->pricesUpdated();
}

bool TabDeckEditor::eventFilter(QObject * o, QEvent * e)
{
    if(e->type() == QEvent::Close)
    {
        if(o == cardInfoDock)
            btnCard->setChecked(false);
        else if(o == deckDock)
            btnDeck->setChecked(false);
        else if(o == filterDock)
            btnFilter->setChecked(false);            
    }   
    if( o == this && e->type() == QEvent::Hide){
        settingsCache->setDeckEditorLayoutState(MainWindow->saveState());
        settingsCache->setDeckEditorGeometry(MainWindow->saveGeometry());
        settingsCache->setDeckEditorCardSize(cardInfoDock->size());
        settingsCache->setDeckEditorFilterSize(filterDock->size());
        settingsCache->setDeckEditorDeckSize(deckDock->size());
    }
    return false;
}


/*
void TabDeckEditor::actUpdatePrices()
{
    aUpdatePrices->setDisabled(true);
    AbstractPriceUpdater *up;

    switch(settingsCache->getPriceTagSource())
    {
        case AbstractPriceUpdater::DBPriceSource:
        default:
            up = new DBPriceUpdater(deckModel->getDeckList());
            break;
    }
     
    connect(up, SIGNAL(finishedUpdate()), this, SLOT(finishedUpdatingPrices()));
    up->updatePrices();
}
*/


void TabDeckEditor::finishedUpdatingPrices()
{
    //deckModel->pricesUpdated();
    //setModified(true);
    //aUpdatePrices->setDisabled(false);
}

void TabDeckEditor::setDeck(DeckLoader *_deck)
{
    deckModel->setDeckList(_deck);

    nameEdit->setText(deckModel->getDeckList()->getName());
    commentsEdit->setText(deckModel->getDeckList()->getComments());
    updateHash();
    deckModel->sort(deckView->header()->sortIndicatorSection(), deckView->header()->sortIndicatorOrder());
    deckView->expandAll();
    setModified(false);

    db->cacheCardPixmaps(deckModel->getDeckList()->getCardList());
    deckView->expandAll();
    setModified(false);
}

void TabDeckEditor::setModified(bool _modified)
{
    modified = _modified;
    emit tabTextChanged(this, getTabText());
}

void TabDeckEditor::filterViewCustomContextMenu(const QPoint &point) {
    QMenu menu;
    QAction *action;
    QModelIndex idx;

    idx = filterView->indexAt(point);
    if (!idx.isValid())
        return;

    action = menu.addAction(QString("delete"));
    action->setData(point);
    connect(&menu, SIGNAL(triggered(QAction *)),
            this, SLOT(filterRemove(QAction *)));
    menu.exec(filterView->mapToGlobal(point));
}

void TabDeckEditor::filterRemove(QAction *action) {
    QPoint point;
    QModelIndex idx;

    point = action->data().toPoint();
    idx = filterView->indexAt(point);
    if (!idx.isValid())
        return;

    filterModel->removeRow(idx.row(), idx.parent());
}

void TabDeckEditor::checkFirstRunDetected()
{
    if(db->hasDetectedFirstRun())
    {
        QMessageBox::information(this, tr("Welcome"), tr("Hi! It seems like you're running this version of Cockatrice for the first time.\nAll the sets in the card database have been enabled.\nRead more about changing the set order or disabling specific sets and consequent effects in the \"Edit Sets\" window."));
        actEditSets();
    }
}<|MERGE_RESOLUTION|>--- conflicted
+++ resolved
@@ -308,13 +308,8 @@
 
     aOpenCustomFolder = new QAction(QString(), this);
     connect(aOpenCustomFolder, SIGNAL(triggered()), this, SLOT(actOpenCustomFolder()));
-<<<<<<< HEAD
     aOpenCustomFolder->setShortcuts(settingsCache->shortcuts().getShortcut(
                                         "TabDeckEditor/aOpenCustomFolder", QKeySequence()));
-=======
-    aOpenCustomsetsFolder = new QAction(QString(), this);
-    connect(aOpenCustomsetsFolder, SIGNAL(triggered()), this, SLOT(actOpenCustomsetsFolder()));
->>>>>>> 5634b564
 
     aEditSets = new QAction(QString(), this);
     connect(aEditSets, SIGNAL(triggered()), this, SLOT(actEditSets()));
