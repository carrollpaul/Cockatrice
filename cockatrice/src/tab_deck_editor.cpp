--- conflicted
+++ resolved
@@ -53,125 +53,27 @@
 
 void TabDeckEditor::createShowHideDocksButtons()
 {
-<<<<<<< HEAD
-    aClearFilterAll = new QAction(QString(), this);
-    aClearFilterAll->setIcon(QIcon("theme:icons/clearsearch.svg"));
-    connect(aClearFilterAll, SIGNAL(triggered()), this, SLOT(actClearFilterAll()));
-
-    aClearFilterOne = new QAction(QString(), this);
-    aClearFilterOne->setIcon(QIcon("theme:icons/decrement.svg"));
-    connect(aClearFilterOne, SIGNAL(triggered()), this, SLOT(actClearFilterOne()));
-
-    searchEdit = new SearchLineEdit;
-#if QT_VERSION >= 0x050300
-    searchEdit->addAction(QIcon("theme:icons/search.svg"), QLineEdit::LeadingPosition);
-#endif
-    searchEdit->setObjectName("searchEdit");
-    
-    setFocusProxy(searchEdit);
-    setFocusPolicy(Qt::ClickFocus);
-
-    searchEdit->installEventFilter(&searchKeySignals);
-    connect(searchEdit, SIGNAL(textChanged(const QString &)), this, SLOT(updateSearch(const QString &)));
-    connect(&searchKeySignals, SIGNAL(onEnter()), this, SLOT(actAddCard()));
-    connect(&searchKeySignals, SIGNAL(onCtrlAltEqual()), this, SLOT(actAddCard()));
-    connect(&searchKeySignals, SIGNAL(onCtrlAltRBracket()), this, SLOT(actAddCardToSideboard()));
-    connect(&searchKeySignals, SIGNAL(onCtrlAltMinus()), this, SLOT(actDecrementCard()));
-    connect(&searchKeySignals, SIGNAL(onCtrlAltLBracket()), this, SLOT(actDecrementCardFromSideboard()));
-    connect(&searchKeySignals, SIGNAL(onCtrlAltEnter()), this, SLOT(actAddCardToSideboard()));
-    connect(&searchKeySignals, SIGNAL(onCtrlEnter()), this, SLOT(actAddCardToSideboard()));
-
-    QToolBar *deckEditToolBar = new QToolBar;
-    deckEditToolBar->setOrientation(Qt::Horizontal);
-    deckEditToolBar->setIconSize(QSize(24, 24));
-
-    QHBoxLayout *searchLayout = new QHBoxLayout;
-    searchLayout->addWidget(deckEditToolBar);
-    searchLayout->addWidget(searchEdit);
-
-    databaseModel = new CardDatabaseModel(db, this);
-    databaseDisplayModel = new CardDatabaseDisplayModel(this);
-    databaseDisplayModel->setSourceModel(databaseModel);
-    databaseDisplayModel->setFilterKeyColumn(0);
-    databaseDisplayModel->sort(0, Qt::AscendingOrder);
-
-    databaseView = new QTreeView();
-    databaseView->setFocusProxy(searchEdit);
-    databaseView->setModel(databaseDisplayModel);
-    databaseView->setUniformRowHeights(true);
-    databaseView->setRootIsDecorated(false);
-    databaseView->setAlternatingRowColors(true);
-    databaseView->setSortingEnabled(true);
-    databaseView->sortByColumn(0, Qt::AscendingOrder);
-    databaseView->resizeColumnToContents(0);
-    connect(databaseView->selectionModel(), SIGNAL(currentRowChanged(const QModelIndex &, const QModelIndex &)), this, SLOT(updateCardInfoLeft(const QModelIndex &, const QModelIndex &)));
-    connect(databaseView, SIGNAL(doubleClicked(const QModelIndex &)), this, SLOT(actAddCard()));
-    searchEdit->setTreeView(databaseView);
-
-    QVBoxLayout *leftFrame = new QVBoxLayout;
-    leftFrame->addLayout(searchLayout);
-    leftFrame->addWidget(databaseView);
-
-    cardInfo = new CardFrame(250, 356);
-
-    filterModel = new FilterTreeModel();
-    databaseDisplayModel->setFilterTree(filterModel->filterTree());
-    filterView = new QTreeView;
-    filterView->setModel(filterModel);
-    filterView->setMaximumWidth(250);
-    filterView->setUniformRowHeights(true);
-    filterView->setHeaderHidden(true);
-    filterView->setContextMenuPolicy(Qt::CustomContextMenu);
-    connect(filterModel, SIGNAL(layoutChanged()), filterView, SLOT(expandAll()));
-    connect(filterView, SIGNAL(customContextMenuRequested(const QPoint &)),
-            this, SLOT(filterViewCustomContextMenu(const QPoint &)));
-    FilterBuilder *filterBuilder = new FilterBuilder;
-    connect(filterBuilder, SIGNAL(add(const CardFilter *)), filterModel, SLOT(addFilter(const CardFilter *)));
-
-    QToolButton *filterDelOne = new QToolButton();
-    filterDelOne->setDefaultAction(aClearFilterOne);
-    filterDelOne->setToolButtonStyle(Qt::ToolButtonTextBesideIcon);
-
-    QToolButton *filterDelAll = new QToolButton();
-    filterDelAll->setDefaultAction(aClearFilterAll);
-    filterDelAll->setToolButtonStyle(Qt::ToolButtonTextBesideIcon);
-
-    QGridLayout *filterLayout = new QGridLayout;
-    filterLayout->addWidget(filterBuilder, 0, 0, 1, 2);
-    filterLayout->addWidget(filterView, 1, 0, 1, 2);
-    filterLayout->addWidget(filterDelOne, 2, 0);
-    filterLayout->addWidget(filterDelAll, 2, 1);
-
-    filterBox = new QGroupBox();
-    filterBox->setMaximumWidth(250);
-    filterBox->setLayout(filterLayout);
-
-    QVBoxLayout *middleFrame = new QVBoxLayout;
-    middleFrame->addWidget(cardInfo, 0, Qt::AlignTop);
-    middleFrame->addWidget(filterBox, 0);
-=======
-    btnFilter = new QPushButton(QIcon("://resources/icon_view.svg"),QString());
+    btnFilter = new QPushButton(QIcon("theme:icons/view.svg"),QString());
     btnFilter->setObjectName("btnFilter");
     btnFilter->setCheckable(true);
     btnFilter->setChecked(true);
     btnFilter->setMaximumWidth(30);
     searchLayout->addWidget(btnFilter);
 
-    btnDeck = new QPushButton(QIcon("://resources/hand.svg"),QString());
+    btnDeck = new QPushButton(QIcon("theme:hand.svg"),QString());
     btnDeck->setObjectName("btnDeck");
     btnDeck->setCheckable(true);
     btnDeck->setChecked(true);
     btnDeck->setMaximumWidth(30);
     searchLayout->addWidget(btnDeck);
 
-    btnCard = new QPushButton(QIcon("://back.svg"),QString());
+    btnCard = new QPushButton(QIcon("theme:back.svg"),QString());
     btnCard->setObjectName("btnCard");
     btnCard->setCheckable(true);
     btnCard->setChecked(true);
     btnCard->setMaximumWidth(30);
     searchLayout->addWidget(btnCard);
 }
->>>>>>> 13e53601
 
 void TabDeckEditor::createDeckDock()
 {
