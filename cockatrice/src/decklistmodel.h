--- conflicted
+++ resolved
@@ -45,11 +45,7 @@
     Qt::ItemFlags flags(const QModelIndex &index) const;
     bool setData(const QModelIndex &index, const QVariant &value, int role);
     bool removeRows(int row, int count, const QModelIndex &parent = QModelIndex());
-<<<<<<< HEAD
-
     QModelIndex findCard(const QString &cardName, const QString &zoneName) const;
-=======
->>>>>>> ed5f02bf
     QModelIndex addCard(const QString &cardName, const QString &zoneName);
     void sort(int column, Qt::SortOrder order = Qt::AscendingOrder);
     void cleanList();
@@ -61,10 +57,7 @@
     InnerDecklistNode *root;
     InnerDecklistNode *createNodeIfNeeded(const QString &name, InnerDecklistNode *parent);
     QModelIndex nodeToIndex(AbstractDecklistNode *node) const;
-<<<<<<< HEAD
     DecklistModelCardNode *findCardNode(const QString &cardName, const QString &zoneName) const;
-=======
->>>>>>> ed5f02bf
     void emitRecursiveUpdates(const QModelIndex &index);
     void sortHelper(InnerDecklistNode *node, Qt::SortOrder order);
 
