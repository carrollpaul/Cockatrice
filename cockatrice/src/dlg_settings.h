#ifndef DLG_SETTINGS_H
#define DLG_SETTINGS_H

#include <QComboBox>
#include <QCheckBox>
#include <QDialog>
#include <QGroupBox>
#include <QLabel>
#include <QPushButton>
#include <QSpinBox>

class CardDatabase;
class QListWidget;
class QListWidgetItem;
class QStackedWidget;
class QLineEdit;
class QPushButton;
class QComboBox;
class QGroupBox;
class QCheckBox;
class QLabel;
class QCloseEvent;
class QSpinBox;
class QRadioButton;
class QSpinBox;

class AbstractSettingsPage : public QWidget {
public:
    virtual void retranslateUi() = 0;
};

class GeneralSettingsPage : public AbstractSettingsPage {
    Q_OBJECT
public:
    GeneralSettingsPage();
    void retranslateUi();
private slots:
    void deckPathButtonClicked();
    void replaysPathButtonClicked();
    void picsPathButtonClicked();
    void clearDownloadedPicsButtonClicked();
    void cardDatabasePathButtonClicked();
    void tokenDatabasePathButtonClicked();
    void languageBoxChanged(int index);
private:
    QStringList findQmFiles();
    QString languageName(const QString &qmFile);
    QLineEdit *deckPathEdit;
    QLineEdit *replaysPathEdit;
    QLineEdit *picsPathEdit;
    QLineEdit *cardDatabasePathEdit;
    QLineEdit *tokenDatabasePathEdit;
    QSpinBox pixmapCacheEdit;
    QGroupBox *personalGroupBox; 
    QGroupBox *pathsGroupBox;
    QComboBox languageBox;
    QCheckBox picDownloadCheckBox;
    QCheckBox picDownloadHqCheckBox;
    QLabel languageLabel;
    QLabel pixmapCacheLabel;
    QLabel deckPathLabel;
    QLabel replaysPathLabel;
    QLabel picsPathLabel;
    QLabel cardDatabasePathLabel;
    QLabel tokenDatabasePathLabel;
    QPushButton clearDownloadedPicsButton;
};

class AppearanceSettingsPage : public AbstractSettingsPage {
    Q_OBJECT
private slots:
    void handBgClearButtonClicked();
    void handBgButtonClicked();
    void stackBgClearButtonClicked();
    void stackBgButtonClicked();
    void tableBgClearButtonClicked();
    void tableBgButtonClicked();
    void playerAreaBgClearButtonClicked();
    void playerAreaBgButtonClicked();
    void cardBackPicturePathClearButtonClicked();
    void cardBackPicturePathButtonClicked();
signals:
    void handBgChanged(const QString &path);
    void stackBgChanged(const QString &path);
    void tableBgChanged(const QString &path);
    void playerAreaBgChanged(const QString &path);
    void cardBackPicturePathChanged(const QString &path);
private:
    QLabel handBgLabel;
    QLabel stackBgLabel;
    QLabel tableBgLabel;
    QLabel playerAreaBgLabel;
    QLabel cardBackPicturePathLabel;
    QLabel minPlayersForMultiColumnLayoutLabel;
    QLineEdit *handBgEdit;
    QLineEdit *stackBgEdit;
    QLineEdit *tableBgEdit;
    QLineEdit *playerAreaBgEdit;
    QLineEdit *cardBackPicturePathEdit;
    QCheckBox displayCardNamesCheckBox;
    QCheckBox horizontalHandCheckBox;
    QCheckBox invertVerticalCoordinateCheckBox;
    QGroupBox *zoneBgGroupBox;
    QGroupBox *cardsGroupBox;
    QGroupBox *handGroupBox;
    QGroupBox *tableGroupBox;
    QSpinBox minPlayersForMultiColumnLayoutEdit;
public:
    AppearanceSettingsPage();
    void retranslateUi();
};

class UserInterfaceSettingsPage : public AbstractSettingsPage {
    Q_OBJECT
private slots:
    void soundPathClearButtonClicked();
    void soundPathButtonClicked();
signals:
    void soundPathChanged();
private:
    QCheckBox notificationsEnabledCheckBox;
    QCheckBox doubleClickToPlayCheckBox;
    QCheckBox playToStackCheckBox;
    QCheckBox tapAnimationCheckBox;
    QCheckBox soundEnabledCheckBox;
    QLabel soundPathLabel;
    QLineEdit *soundPathEdit;
    QGroupBox *generalGroupBox;
    QGroupBox *animationGroupBox;
    QGroupBox *soundGroupBox;
    QPushButton soundTestButton;
public:
    UserInterfaceSettingsPage();
    void retranslateUi();
};

class DeckEditorSettingsPage : public AbstractSettingsPage {
    Q_OBJECT
public:
    DeckEditorSettingsPage();
    void retranslateUi();
private slots:
    void radioPriceTagSourceClicked(bool checked);
signals:
    void priceTagSourceChanged(int _priceTagSource);
private:
    QCheckBox priceTagsCheckBox;
    QGroupBox *generalGroupBox;
};

class MessagesSettingsPage : public AbstractSettingsPage {
    Q_OBJECT
public:
    MessagesSettingsPage();
    void retranslateUi();
private slots:
    void actAdd();
    void actRemove();
    void updateColor(const QString &value);
    void updateTextColor(int value);
private:
    QListWidget *messageList;
    QAction *aAdd;
    QAction *aRemove;
    QCheckBox chatMentionCheckBox;
    QCheckBox ignoreUnregUsersMainChat;
<<<<<<< HEAD
    QCheckBox invertMentionForeground;
=======
    QCheckBox ignoreUnregUserMessages;
>>>>>>> a08fc046
    QGroupBox *chatGroupBox;
    QGroupBox *messageShortcuts;
    QLineEdit *mentionColor;
    QLabel hexLabel;

    void storeSettings();
    void updateMentionPreview();
};

class DlgSettings : public QDialog {
    Q_OBJECT
public:
    DlgSettings(QWidget *parent = 0);
    void setTab(int index);
private slots:
    void changePage(QListWidgetItem *current, QListWidgetItem *previous);
    void updateLanguage();
private:
    QListWidget *contentsWidget;
    QStackedWidget *pagesWidget;
    QListWidgetItem *generalButton, *appearanceButton, *userInterfaceButton, *deckEditorButton, *messagesButton;
    void createIcons();
    void retranslateUi();
protected:
    void changeEvent(QEvent *event);
    void closeEvent(QCloseEvent *event);
};

#endif <|MERGE_RESOLUTION|>--- conflicted
+++ resolved
@@ -163,12 +163,9 @@
     QAction *aAdd;
     QAction *aRemove;
     QCheckBox chatMentionCheckBox;
+    QCheckBox invertMentionForeground;
     QCheckBox ignoreUnregUsersMainChat;
-<<<<<<< HEAD
-    QCheckBox invertMentionForeground;
-=======
     QCheckBox ignoreUnregUserMessages;
->>>>>>> a08fc046
     QGroupBox *chatGroupBox;
     QGroupBox *messageShortcuts;
     QLineEdit *mentionColor;
