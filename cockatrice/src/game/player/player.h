#ifndef PLAYER_H
#define PLAYER_H

#include "../../client/tearoff_menu.h"
#include "../../dialogs/dlg_create_token.h"
#include "../board/abstract_graphics_item.h"
#include "../cards/card_info.h"
#include "../filters/filter_string.h"
#include "pb/card_attributes.pb.h"
#include "pb/game_event.pb.h"

#include <QInputDialog>
#include <QLoggingCategory>
#include <QMap>
#include <QPoint>
#include <QTimer>

inline Q_LOGGING_CATEGORY(PlayerLog, "player");

namespace google
{
namespace protobuf
{
class Message;
}
} // namespace google
class AbstractCardItem;
class AbstractCounter;
class ArrowItem;
class ArrowTarget;
class CardDatabase;
class CardItem;
class CardZone;
class CommandContainer;
class Command_MoveCard;
class DeckLoader;
class Event_AttachCard;
class Event_ChangeZoneProperties;
class Event_CreateArrow;
class Event_CreateCounter;
class Event_CreateToken;
class Event_DelCounter;
class Event_DeleteArrow;
class Event_DestroyCard;
class Event_DrawCards;
class Event_DumpZone;
class Event_FlipCard;
class Event_GameSay;
class Event_MoveCard;
class Event_RevealCards;
class Event_RollDie;
class Event_SetCardAttr;
class Event_SetCardCounter;
class Event_SetCounter;
class Event_Shuffle;
class GameCommand;
class GameEvent;
class GameEventContext;
class HandZone;
class PendingCommand;
class PlayerTarget;
class QAction;
class QMenu;
class ServerInfo_Arrow;
class ServerInfo_Counter;
class ServerInfo_Player;
class ServerInfo_User;
class StackZone;
class TabGame;
class TableZone;
class ZoneViewZone;

const int MAX_TOKENS_PER_DIALOG = 99;

/**
 * The entire graphical area belonging to a single player.
 */
class PlayerArea : public QObject, public QGraphicsItem
{
    Q_OBJECT
    Q_INTERFACES(QGraphicsItem)
private:
    QRectF bRect;
    int playerZoneId;
private slots:
    void updateBg();

public:
    enum
    {
        Type = typeOther
    };
    int type() const override
    {
        return Type;
    }

    explicit PlayerArea(QGraphicsItem *parent = nullptr);
    QRectF boundingRect() const override
    {
        return bRect;
    }
    void paint(QPainter *painter, const QStyleOptionGraphicsItem *option, QWidget *widget) override;

    void setSize(qreal width, qreal height);

    void setPlayerZoneId(int _playerZoneId);
    int getPlayerZoneId() const
    {
        return playerZoneId;
    }
};

class Player : public QObject, public QGraphicsItem
{
    Q_OBJECT
    Q_INTERFACES(QGraphicsItem)
signals:
    void openDeckEditor(const DeckLoader *deck);
    void newCardAdded(AbstractCardItem *card);
    // Log events
    void logSay(Player *player, QString message);
    void logShuffle(Player *player, CardZone *zone, int start, int end);
    void logRollDie(Player *player, int sides, const QList<uint> &rolls);
    void logCreateArrow(Player *player,
                        Player *startPlayer,
                        QString startCard,
                        Player *targetPlayer,
                        QString targetCard,
                        bool _playerTarget);
    void logCreateToken(Player *player, QString cardName, QString pt, bool faceDown);
    void logDrawCards(Player *player, int number, bool deckIsEmpty);
    void logUndoDraw(Player *player, QString cardName);
    void logMoveCard(Player *player, CardItem *card, CardZone *startZone, int oldX, CardZone *targetZone, int newX);
    void logFlipCard(Player *player, QString cardName, bool faceDown);
    void logDestroyCard(Player *player, QString cardName);
    void logAttachCard(Player *player, QString cardName, Player *targetPlayer, QString targetCardName);
    void logUnattachCard(Player *player, QString cardName);
    void logSetCardCounter(Player *player, QString cardName, int counterId, int value, int oldValue);
    void logSetTapped(Player *player, CardItem *card, bool tapped);
    void logSetCounter(Player *player, QString counterName, int value, int oldValue);
    void logSetDoesntUntap(Player *player, CardItem *card, bool doesntUntap);
    void logSetPT(Player *player, CardItem *card, QString newPT);
    void logSetAnnotation(Player *player, CardItem *card, QString newAnnotation);
    void logDumpZone(Player *player, CardZone *zone, int numberCards, bool isReversed = false);
    void logRevealCards(Player *player,
                        CardZone *zone,
                        int cardId,
                        QString cardName,
                        Player *otherPlayer,
                        bool faceDown,
                        int amount,
                        bool isLentToAnotherPlayer = false);
    void logAlwaysRevealTopCard(Player *player, CardZone *zone, bool reveal);
    void logAlwaysLookAtTopCard(Player *player, CardZone *zone, bool reveal);

    void sizeChanged();
    void playerCountChanged();
public slots:
    void actUntapAll();
    void actRollDie();
    void actCreateToken();
    void actCreateAnotherToken();
    void actShuffle();
    void actShuffleTop();
    void actShuffleBottom();
    void actDrawCard();
    void actDrawCards();
    void actUndoDraw();
    void actMulligan();

    void actPlay();
    void actPlayFacedown();
    void actHide();

    void actMoveTopCardToPlay();
    void actMoveTopCardToPlayFaceDown();
    void actMoveTopCardToGrave();
    void actMoveTopCardToExile();
    void actMoveTopCardsToGrave();
    void actMoveTopCardsToExile();
    void actMoveTopCardsUntil();
    void actMoveTopCardToBottom();
    void actDrawBottomCard();
    void actDrawBottomCards();
    void actMoveBottomCardToPlay();
    void actMoveBottomCardToPlayFaceDown();
    void actMoveBottomCardToGrave();
    void actMoveBottomCardToExile();
    void actMoveBottomCardsToGrave();
    void actMoveBottomCardsToExile();
    void actMoveBottomCardToTop();

    void actSelectAll();
    void actSelectRow();
    void actSelectColumn();

    void actViewLibrary();
    void actViewHand();
    void actViewTopCards();
    void actViewBottomCards();
    void actAlwaysRevealTopCard();
    void actAlwaysLookAtTopCard();
    void actViewGraveyard();
    void actRevealRandomGraveyardCard();
    void actViewRfg();
    void actViewSideboard();

    void actSayMessage();
private slots:
    void addPlayer(Player *player);
    void removePlayer(Player *player);
    void playerListActionTriggered();

    void updateBoundingRect();
    void rearrangeZones();

    void actOpenDeckInDeckEditor();
    void actCreatePredefinedToken();
    void actCreateRelatedCard();
    void actCreateAllRelatedCards();
    void cardMenuAction();
    void actMoveCardXCardsFromTop();
    void actCardCounterTrigger();
    void actAttach();
    void actUnattach();
    void actDrawArrow();
    void actIncPT(int deltaP, int deltaT);
    void actResetPT();
    void actSetPT();
    void actIncP();
    void actDecP();
    void actIncT();
    void actDecT();
    void actIncPT();
    void actDecPT();
    void actFlowP();
    void actFlowT();
    void actSetAnnotation();
    void actReveal(QAction *action);
    void refreshShortcuts();
    void actSortHand();
    void initSayMenu();

public:
    enum EventProcessingOption
    {
        SKIP_REVEAL_WINDOW = 0x0001,
        SKIP_TAP_ANIMATION = 0x0002
    };
    Q_DECLARE_FLAGS(EventProcessingOptions, EventProcessingOption)

private:
    TabGame *game;
    QMenu *sbMenu, *countersMenu, *sayMenu, *createPredefinedTokenMenu, *mRevealLibrary, *mLendLibrary, *mRevealTopCard,
        *mRevealHand, *mRevealRandomHandCard, *mRevealRandomGraveyardCard, *mCustomZones, *mCardCounters;
    TearOffMenu *moveGraveMenu, *moveRfgMenu, *graveMenu, *moveHandMenu, *handMenu, *libraryMenu, *topLibraryMenu,
        *bottomLibraryMenu, *rfgMenu, *playerMenu;
    QList<QMenu *> playerLists;
    QList<QMenu *> singlePlayerLists;
    QList<QAction *> allPlayersActions;
    QList<QPair<QString, int>> playersInfo;
    QAction *aMoveHandToTopLibrary, *aMoveHandToBottomLibrary, *aMoveHandToGrave, *aMoveHandToRfg,
        *aMoveGraveToTopLibrary, *aMoveGraveToBottomLibrary, *aMoveGraveToHand, *aMoveGraveToRfg, *aMoveRfgToTopLibrary,
        *aMoveRfgToBottomLibrary, *aMoveRfgToHand, *aMoveRfgToGrave, *aViewHand, *aViewLibrary, *aViewTopCards,
        *aViewBottomCards, *aAlwaysRevealTopCard, *aAlwaysLookAtTopCard, *aOpenDeckInDeckEditor,
        *aMoveTopCardToGraveyard, *aMoveTopCardToExile, *aMoveTopCardsToGraveyard, *aMoveTopCardsToExile,
        *aMoveTopCardsUntil, *aMoveTopCardToBottom, *aViewGraveyard, *aViewRfg, *aViewSideboard, *aDrawCard,
        *aDrawCards, *aUndoDraw, *aMulligan, *aShuffle, *aShuffleTopCards, *aShuffleBottomCards, *aMoveTopToPlay,
        *aMoveTopToPlayFaceDown, *aUntapAll, *aRollDie, *aCreateToken, *aCreateAnotherToken, *aMoveBottomToPlay,
        *aMoveBottomToPlayFaceDown, *aMoveBottomCardToTop, *aMoveBottomCardToGraveyard, *aMoveBottomCardToExile,
        *aMoveBottomCardsToGraveyard, *aMoveBottomCardsToExile, *aDrawBottomCard, *aDrawBottomCards;

    QAction *aCardMenu;
    QList<QAction *> aAddCounter, aSetCounter, aRemoveCounter;
    QAction *aPlay, *aPlayFacedown, *aHide, *aTap, *aDoesntUntap, *aAttach, *aUnattach, *aDrawArrow, *aSetPT, *aResetPT,
        *aIncP, *aDecP, *aIncT, *aDecT, *aIncPT, *aDecPT, *aFlowP, *aFlowT, *aSetAnnotation, *aFlip, *aPeek, *aClone,
        *aMoveToTopLibrary, *aMoveToBottomLibrary, *aMoveToHand, *aMoveToGraveyard, *aMoveToExile,
<<<<<<< HEAD
        *aMoveToXfromTopOfLibrary, *aSelectAll, *aSelectRow, *aSelectColumn, *aSortHand;
=======
        *aMoveToXfromTopOfLibrary, *aSelectAll, *aSelectRow, *aSelectColumn, *aIncrementAllCardCounters;
>>>>>>> d6243a2d

    bool movingCardsUntil;
    QTimer *moveTopCardTimer;
    QStringList movingCardsUntilExprs = {};
    int movingCardsUntilNumberOfHits = 1;
    bool movingCardsUntilAutoPlay = false;
    FilterString movingCardsUntilFilter;
    int movingCardsUntilCounter = 0;
    void stopMoveTopCardsUntil();

    bool shortcutsActive;
    int defaultNumberTopCards = 1;
    int defaultNumberTopCardsToPlaceBelow = 1;
    int defaultNumberBottomCards = 1;
    int defaultNumberDieRoll = 20;

    TokenInfo lastTokenInfo;
    int lastTokenTableRow;

    ServerInfo_User *userInfo;
    int id;
    bool active;
    bool local;
    bool judge;
    bool mirrored;
    bool handVisible;
    bool conceded;
    int zoneId;

    bool dialogSemaphore;
    bool clearCardsToDelete();
    QList<CardItem *> cardsToDelete;

    DeckLoader *deck;
    QStringList predefinedTokens;

    PlayerArea *playerArea;
    QMap<QString, CardZone *> zones;
    StackZone *stack;
    TableZone *table;
    HandZone *hand;
    PlayerTarget *playerTarget;

    void setCardAttrHelper(const GameEventContext &context,
                           CardItem *card,
                           CardAttribute attribute,
                           const QString &avalue,
                           bool allCards,
                           EventProcessingOptions options);
    void addRelatedCardActions(const CardItem *card, QMenu *cardMenu);
    void addRelatedCardView(const CardItem *card, QMenu *cardMenu);
    void createCard(const CardItem *sourceCard,
                    const QString &dbCardName,
                    CardRelation::AttachType attach = CardRelation::DoesNotAttach,
                    bool persistent = false);
    bool createRelatedFromRelation(const CardItem *sourceCard, const CardRelation *cardRelation);
    void moveOneCardUntil(CardItem *card);
    void addPlayerToList(QMenu *playerList, Player *player);
    static void removePlayerFromList(QMenu *playerList, Player *player);

    void playSelectedCards(bool faceDown = false);

    QRectF bRect;

    QMap<int, AbstractCounter *> counters;
    QMap<int, ArrowItem *> arrows;
    void rearrangeCounters();

    void initContextualPlayersMenu(QMenu *menu);

    // void eventConnectionStateChanged(const Event_ConnectionStateChanged &event);
    void eventGameSay(const Event_GameSay &event);
    void eventShuffle(const Event_Shuffle &event);
    void eventRollDie(const Event_RollDie &event);
    void eventCreateArrow(const Event_CreateArrow &event);
    void eventDeleteArrow(const Event_DeleteArrow &event);
    void eventCreateToken(const Event_CreateToken &event);
    void
    eventSetCardAttr(const Event_SetCardAttr &event, const GameEventContext &context, EventProcessingOptions options);
    void eventSetCardCounter(const Event_SetCardCounter &event);
    void eventCreateCounter(const Event_CreateCounter &event);
    void eventSetCounter(const Event_SetCounter &event);
    void eventDelCounter(const Event_DelCounter &event);
    void eventDumpZone(const Event_DumpZone &event);
    void eventMoveCard(const Event_MoveCard &event, const GameEventContext &context);
    void eventFlipCard(const Event_FlipCard &event);
    void eventDestroyCard(const Event_DestroyCard &event);
    void eventAttachCard(const Event_AttachCard &event);
    void eventDrawCards(const Event_DrawCards &event);
    void eventRevealCards(const Event_RevealCards &event, EventProcessingOptions options);
    void eventChangeZoneProperties(const Event_ChangeZoneProperties &event);
    void cmdSetTopCard(Command_MoveCard &cmd);
    void cmdSetBottomCard(Command_MoveCard &cmd);

    QVariantList parsePT(const QString &pt);

public:
    static const int counterAreaWidth = 55;
    enum CardMenuActionType
    {
        cmTap,
        cmUntap,
        cmDoesntUntap,
        cmFlip,
        cmPeek,
        cmClone,
        cmMoveToTopLibrary,
        cmMoveToBottomLibrary,
        cmMoveToHand,
        cmMoveToGraveyard,
        cmMoveToExile
    };
    enum CardsToReveal
    {
        RANDOM_CARD_FROM_ZONE = -2
    };

    enum
    {
        Type = typeOther
    };
    int type() const override
    {
        return Type;
    }
    QRectF boundingRect() const override;
    void paint(QPainter *painter, const QStyleOptionGraphicsItem *option, QWidget *widget) override;

    void playCard(CardItem *c, bool faceDown);
    void playCardToTable(const CardItem *c, bool faceDown);
    void addCard(CardItem *c);
    void deleteCard(CardItem *c);

    template <typename T> T *addZone(T *zone)
    {
        zones.insert(zone->getName(), zone);
        return zone;
    }

    AbstractCounter *addCounter(const ServerInfo_Counter &counter);
    AbstractCounter *addCounter(int counterId, const QString &name, QColor color, int radius, int value);
    void delCounter(int counterId);
    void clearCounters();
    void incrementAllCardCounters();

    ArrowItem *addArrow(const ServerInfo_Arrow &arrow);
    ArrowItem *addArrow(int arrowId, CardItem *startCard, ArrowTarget *targetItem, const QColor &color);
    void delArrow(int arrowId);
    void removeArrow(ArrowItem *arrow);
    void clearArrows();
    PlayerTarget *getPlayerTarget() const
    {
        return playerTarget;
    }

    Player(const ServerInfo_User &info, int _id, bool _local, bool _judge, TabGame *_parent);
    ~Player() override;

    void retranslateUi();
    void clear();
    TabGame *getGame() const
    {
        return game;
    }
    void setDeck(const DeckLoader &_deck);
    QMenu *getPlayerMenu() const
    {
        return playerMenu;
    }
    int getId() const
    {
        return id;
    }
    QString getName() const;
    ServerInfo_User *getUserInfo() const
    {
        return userInfo;
    }
    bool getLocal() const
    {
        return local;
    }
    bool getLocalOrJudge() const
    {
        return local || judge;
    }
    bool getJudge() const
    {
        return judge;
    }
    bool getMirrored() const
    {
        return mirrored;
    }
    int getZoneId() const
    {
        return zoneId;
    }
    void setZoneId(int _zoneId);
    const QMap<QString, CardZone *> &getZones() const
    {
        return zones;
    }
    const QMap<int, ArrowItem *> &getArrows() const
    {
        return arrows;
    }
    void setCardMenu(QMenu *menu);
    QMenu *getCardMenu() const;
    void updateCardMenu(const CardItem *card);
    bool getActive() const
    {
        return active;
    }
    void setActive(bool _active);
    void setShortcutsActive();
    void setShortcutsInactive();
    void updateZones();

    void setConceded(bool _conceded);
    bool getConceded() const
    {
        return conceded;
    }

    void setGameStarted();

    qreal getMinimumWidth() const;
    void setMirrored(bool _mirrored);
    void processSceneSizeChange(int newPlayerWidth);

    void processPlayerInfo(const ServerInfo_Player &info);
    void processCardAttachment(const ServerInfo_Player &info);

    void processGameEvent(GameEvent::GameEventType type,
                          const GameEvent &event,
                          const GameEventContext &context,
                          EventProcessingOptions options);

    PendingCommand *prepareGameCommand(const ::google::protobuf::Message &cmd);
    PendingCommand *prepareGameCommand(const QList<const ::google::protobuf::Message *> &cmdList);
    void sendGameCommand(PendingCommand *pend);
    void sendGameCommand(const google::protobuf::Message &command);

    void setLastToken(CardInfoPtr cardInfo);
};

Q_DECLARE_OPERATORS_FOR_FLAGS(Player::EventProcessingOptions)

class AnnotationDialog : public QInputDialog
{
    Q_OBJECT
    void keyPressEvent(QKeyEvent *e) override;

public:
    explicit AnnotationDialog(QWidget *parent) : QInputDialog(parent)
    {
    }
};

#endif<|MERGE_RESOLUTION|>--- conflicted
+++ resolved
@@ -276,11 +276,7 @@
     QAction *aPlay, *aPlayFacedown, *aHide, *aTap, *aDoesntUntap, *aAttach, *aUnattach, *aDrawArrow, *aSetPT, *aResetPT,
         *aIncP, *aDecP, *aIncT, *aDecT, *aIncPT, *aDecPT, *aFlowP, *aFlowT, *aSetAnnotation, *aFlip, *aPeek, *aClone,
         *aMoveToTopLibrary, *aMoveToBottomLibrary, *aMoveToHand, *aMoveToGraveyard, *aMoveToExile,
-<<<<<<< HEAD
-        *aMoveToXfromTopOfLibrary, *aSelectAll, *aSelectRow, *aSelectColumn, *aSortHand;
-=======
-        *aMoveToXfromTopOfLibrary, *aSelectAll, *aSelectRow, *aSelectColumn, *aIncrementAllCardCounters;
->>>>>>> d6243a2d
+        *aMoveToXfromTopOfLibrary, *aSelectAll, *aSelectRow, *aSelectColumn, *aSortHand, *aIncrementAllCardCounters;
 
     bool movingCardsUntil;
     QTimer *moveTopCardTimer;
