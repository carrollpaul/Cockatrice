#include "gamesmodel.h"
#include "pb/serverinfo_game.pb.h"
#include <QStringList>

GamesModel::GamesModel(const QMap<int, QString> &_rooms, const QMap<int, GameTypeMap> &_gameTypes, QObject *parent)
	: QAbstractTableModel(parent), rooms(_rooms), gameTypes(_gameTypes)
{
}

GamesModel::~GamesModel()
{
	if (!gameList.isEmpty()) {
		beginRemoveRows(QModelIndex(), 0, gameList.size() - 1);
		gameList.clear();
		endRemoveRows();
	}
}

QVariant GamesModel::data(const QModelIndex &index, int role) const
{
	if (!index.isValid())
		return QVariant();
	if (role == Qt::UserRole)
		return index.row();
	if (role != Qt::DisplayRole)
		return QVariant();
	if ((index.row() >= gameList.size()) || (index.column() >= columnCount()))
		return QVariant();
	
	const ServerInfo_Game &g = gameList[index.row()];
	switch (index.column()) {
		case 0: return QString::fromStdString(g.description());
		case 1: return rooms.value(g.room_id());
		case 2: return QString::fromStdString(g.creator_info().name());
		case 3: {
			QStringList result;
			GameTypeMap gameTypeMap = gameTypes.value(g.room_id());
			for (int i = g.game_types_size() - 1; i >= 0; --i)
				result.append(gameTypeMap.value(g.game_types(i)));
			return result.join(", ");
		}
		case 4: return g.with_password() ? (g.spectators_need_password() ? tr("yes") : tr("yes, free for spectators")) : tr("no");
		case 5: {
			QStringList result;
			if (g.only_buddies())
				result.append(tr("buddies only"));
			if (g.only_registered())
				result.append(tr("reg. users only"));
			return result.join(", ");
		}
		case 6: return QString("%1/%2").arg(g.player_count()).arg(g.max_players());
		case 7: return g.spectators_allowed() ? QVariant(g.spectators_count()) : QVariant(tr("not allowed"));
		default: return QVariant();
	}
}

QVariant GamesModel::headerData(int section, Qt::Orientation orientation, int role) const
{
	if ((role != Qt::DisplayRole) || (orientation != Qt::Horizontal))
		return QVariant();
	switch (section) {
		case 0: return tr("Description");
		case 1: return tr("Room");
		case 2: return tr("Creator");
		case 3: return tr("Game type");
		case 4: return tr("Password");
		case 5: return tr("Restrictions");
		case 6: return tr("Players");
		case 7: return tr("Spectators");
		default: return QVariant();
	}
}

const ServerInfo_Game &GamesModel::getGame(int row)
{
	Q_ASSERT(row < gameList.size());
	return gameList[row];
}

void GamesModel::updateGameList(const ServerInfo_Game &game)
{
	for (int i = 0; i < gameList.size(); i++)
		if (gameList[i].game_id() == game.game_id()) {
			if (!game.has_player_count()) {
				beginRemoveRows(QModelIndex(), i, i);
				gameList.removeAt(i);
				endRemoveRows();
			} else {
				gameList[i] = game;
				emit dataChanged(index(i, 0), index(i, 7));
			}
			return;
		}
	if (game.player_count() <= 0)
		return;
	beginInsertRows(QModelIndex(), gameList.size(), gameList.size());
	gameList.append(game);
	endInsertRows();
}

GamesProxyModel::GamesProxyModel(QObject *parent, ServerInfo_User *_ownUser)
	: QSortFilterProxyModel(parent), ownUser(_ownUser), unavailableGamesVisible(false)
{
	setDynamicSortFilter(true);
}

void GamesProxyModel::setUnavailableGamesVisible(bool _unavailableGamesVisible)
{
	unavailableGamesVisible = _unavailableGamesVisible;
	invalidateFilter();
}

bool GamesProxyModel::filterAcceptsRow(int sourceRow, const QModelIndex &/*sourceParent*/) const
{
	GamesModel *model = qobject_cast<GamesModel *>(sourceModel());
	if (!model)
		return false;
	
<<<<<<< HEAD
	const ServerInfo_Game &game = model->getGame(sourceRow);
	if ((game.player_count() == game.max_players()) && !fullGamesVisible)
		return false;
	if (game.started() && !runningGamesVisible)
		return false;
=======
	ServerInfo_Game *game = model->getGame(sourceRow);
	if (!unavailableGamesVisible) {
		if (game->getPlayerCount() == game->getMaxPlayers())
			return false;
		if (game->getStarted())
			return false;
		if (!(ownUser->getUserLevel() & ServerInfo_User::IsRegistered))
			if (game->getOnlyRegistered())
				return false;
	}
>>>>>>> 332ca29d
	
	return true;
}<|MERGE_RESOLUTION|>--- conflicted
+++ resolved
@@ -116,24 +116,16 @@
 	if (!model)
 		return false;
 	
-<<<<<<< HEAD
 	const ServerInfo_Game &game = model->getGame(sourceRow);
-	if ((game.player_count() == game.max_players()) && !fullGamesVisible)
-		return false;
-	if (game.started() && !runningGamesVisible)
-		return false;
-=======
-	ServerInfo_Game *game = model->getGame(sourceRow);
 	if (!unavailableGamesVisible) {
-		if (game->getPlayerCount() == game->getMaxPlayers())
+		if (game.player_count() == game.max_players())
 			return false;
-		if (game->getStarted())
+		if (game.started())
 			return false;
-		if (!(ownUser->getUserLevel() & ServerInfo_User::IsRegistered))
-			if (game->getOnlyRegistered())
+		if (!(ownUser->user_level() & ServerInfo_User::IsRegistered))
+			if (game.only_registered())
 				return false;
 	}
->>>>>>> 332ca29d
 	
 	return true;
 }