#include "carddatabase.h"
#include "settingscache.h"
#include <QDir>
#include <QDirIterator>
#include <QFile>
#include <QTextStream>
#include <QSettings>
#include <QSvgRenderer>
#include <QPainter>
#include <QUrl>
#include <QSet>
#include <QNetworkAccessManager>
#include <QNetworkReply>
#include <QNetworkRequest>
#include <QDebug>

const int CardDatabase::versionNeeded = 3;

static QXmlStreamWriter &operator<<(QXmlStreamWriter &xml, const CardSet *set)
{
    xml.writeStartElement("set");
    xml.writeTextElement("name", set->getShortName());
    xml.writeTextElement("longname", set->getLongName());
    xml.writeEndElement();

    return xml;
}

CardSet::CardSet(const QString &_shortName, const QString &_longName)
    : shortName(_shortName), longName(_longName)
{
    updateSortKey();
}

QString CardSet::getCorrectedShortName() const
{
    // Because windows is horrible.
    QSet<QString> invalidFileNames;
    invalidFileNames << "CON" << "PRN" << "AUX" << "NUL" << "COM1" << "COM2" <<
        "COM3" << "COM4" << "COM5" << "COM6" << "COM7" << "COM8" << "COM9" <<
        "LPT1" << "LPT2" << "LPT3" << "LPT4" << "LPT5" << "LPT6" << "LPT7" <<
        "LPT8" << "LPT9";

    return invalidFileNames.contains(shortName) ? shortName + "_" : shortName;
}

void CardSet::setSortKey(unsigned int _sortKey)
{
    sortKey = _sortKey;

    QSettings settings;
    settings.beginGroup("sets");
    settings.beginGroup(shortName);
    settings.setValue("sortkey", sortKey);
}

void CardSet::updateSortKey()
{
    QSettings settings;
    settings.beginGroup("sets");
    settings.beginGroup(shortName);
    sortKey = settings.value("sortkey", 0).toInt();
}

class SetList::CompareFunctor {
public:
    inline bool operator()(CardSet *a, CardSet *b) const
    {
        return a->getSortKey() < b->getSortKey();
    }
};

void SetList::sortByKey()
{
    qSort(begin(), end(), CompareFunctor());
}

PictureToLoad::PictureToLoad(CardInfo *_card, bool _stripped, bool _hq)
    : card(_card), stripped(_stripped), setIndex(0), hq(_hq)
{
    if (card) {
        sortedSets = card->getSets();
        sortedSets.sortByKey();
    }
}

bool PictureToLoad::nextSet()
{
    if (setIndex == sortedSets.size() - 1)
        return false;
    ++setIndex;
    return true;
}

PictureLoader::PictureLoader(const QString &__picsPath, bool _picDownload, bool _picDownloadHq, QObject *parent)
    : QObject(parent),
      _picsPath(__picsPath), picDownload(_picDownload), picDownloadHq(_picDownloadHq),
      downloadRunning(false), loadQueueRunning(false)
{
    connect(this, SIGNAL(startLoadQueue()), this, SLOT(processLoadQueue()), Qt::QueuedConnection);

    networkManager = new QNetworkAccessManager(this);
    connect(networkManager, SIGNAL(finished(QNetworkReply *)), this, SLOT(picDownloadFinished(QNetworkReply *)));
}

PictureLoader::~PictureLoader()
{
    // This does not work with the destroyed() signal as this destructor is called after the main event loop is done.
    thread()->quit();
}

void PictureLoader::processLoadQueue()
{
    if (loadQueueRunning)
        return;

    loadQueueRunning = true;
    forever {
        mutex.lock();
        if (loadQueue.isEmpty()) {
            mutex.unlock();
            loadQueueRunning = false;
            return;
        }
        PictureToLoad ptl = loadQueue.takeFirst();
        mutex.unlock();
        QString correctedName = ptl.getCard()->getCorrectedName();
        QString picsPath = _picsPath;
        QString setName = ptl.getSetName();

        QImage image;
        if (!image.load(QString("%1/%2/%3.full.jpg").arg(picsPath).arg("CUSTOM").arg(correctedName))) {
            if (!image.load(QString("%1/%2/%3.full.jpg").arg(picsPath).arg(setName).arg(correctedName)))
                //if (!image.load(QString("%1/%2/%3%4.full.jpg").arg(picsPath).arg(setName).arg(correctedName).arg(1)))
                    if (!image.load(QString("%1/%2/%3/%4.full.jpg").arg(picsPath).arg("downloadedPics").arg(setName).arg(correctedName))) {
                        if (picDownload) {
                            cardsToDownload.append(ptl);
                            if (!downloadRunning)
                                startNextPicDownload();
                        } else {
                            if (ptl.nextSet())
                                loadQueue.prepend(ptl);
                            else
                                emit imageLoaded(ptl.getCard(), QImage());
                        }
                    }
        }

        emit imageLoaded(ptl.getCard(), image);
    }
}

QString PictureLoader::getPicUrl(CardInfo *card)
{
    if (!picDownload) return 0;

    CardSet *set = card->getPreferredSet();
    QString picUrl = QString("");
    // first check if Hq is enabled and a custom Hq card url exists in cards.xml
    if(picDownloadHq)
    {
        picUrl = card->getCustomPicURLHq(set->getShortName());
        if (!picUrl.isEmpty())
            return picUrl;
    }

    // then, test for a custom, non-Hq card url in cards.xml
    picUrl = card->getCustomPicURL(set->getShortName());
    if (!picUrl.isEmpty())
        return picUrl;

    // otherwise, fallback to the default url
    picUrl = picDownloadHq ? settingsCache->getPicUrlHq() : settingsCache->getPicUrl();
    picUrl.replace("!name!", QUrl::toPercentEncoding(card->getCorrectedName()));
    picUrl.replace("!setcode!", QUrl::toPercentEncoding(set->getShortName()));
    picUrl.replace("!setname!", QUrl::toPercentEncoding(set->getLongName()));
    picUrl.replace("!cardid!", QUrl::toPercentEncoding(QString::number(card->getPreferredMuId())));

    return picUrl;
}

void PictureLoader::startNextPicDownload()
{
    if (cardsToDownload.isEmpty()) {
        cardBeingDownloaded = 0;
        downloadRunning = false;
        return;
    }

    downloadRunning = true;

    cardBeingDownloaded = cardsToDownload.takeFirst();

    // TODO: Do something useful when picUrl is 0 or empty, etc
    QString picUrl = getPicUrl(cardBeingDownloaded.getCard());

    QUrl url(picUrl);

    QNetworkRequest req(url);
    qDebug() << "starting picture download:" << cardBeingDownloaded.getCard()->getName() << "Url:" << req.url();
    networkManager->get(req);
}

void PictureLoader::picDownloadFinished(QNetworkReply *reply)
{
    QString picsPath = _picsPath;
    if (reply->error()) {
        qDebug() << "Download failed:" << reply->errorString();
    }

    const QByteArray &picData = reply->readAll();
    QImage testImage;
    if (testImage.loadFromData(picData)) {
        if (!QDir(QString(picsPath + "/downloadedPics/")).exists()) {
            QDir dir(picsPath);
            if (!dir.exists())
                return;
            dir.mkdir("downloadedPics");
        }
        if (!QDir(QString(picsPath + "/downloadedPics/" + cardBeingDownloaded.getSetName())).exists()) {
            QDir dir(QString(picsPath + "/downloadedPics"));
            dir.mkdir(cardBeingDownloaded.getSetName());
        }

        QString suffix;
        if (!cardBeingDownloaded.getStripped())
            suffix = ".full";

        QFile newPic(picsPath + "/downloadedPics/" + cardBeingDownloaded.getSetName() + "/" + cardBeingDownloaded.getCard()->getCorrectedName() + suffix + ".jpg");
        if (!newPic.open(QIODevice::WriteOnly))
            return;
        newPic.write(picData);
        newPic.close();

        emit imageLoaded(cardBeingDownloaded.getCard(), testImage);
    } else if (cardBeingDownloaded.getHq()) {
        qDebug() << "HQ: received invalid picture. URL:" << reply->request().url();
        cardBeingDownloaded.setHq(false);
        cardsToDownload.prepend(cardBeingDownloaded);
    } else {
        qDebug() << "LQ: received invalid picture. URL:" << reply->request().url();
        if (cardBeingDownloaded.nextSet()) {
            cardBeingDownloaded.setHq(true);
            mutex.lock();
            loadQueue.prepend(cardBeingDownloaded);
            mutex.unlock();
            emit startLoadQueue();
        } else
            emit imageLoaded(cardBeingDownloaded.getCard(), QImage());
    }

    reply->deleteLater();
    startNextPicDownload();
}

void PictureLoader::loadImage(CardInfo *card, bool stripped)
{
    QMutexLocker locker(&mutex);

    loadQueue.append(PictureToLoad(card, stripped));
    emit startLoadQueue();
}

void PictureLoader::setPicsPath(const QString &path)
{
    QMutexLocker locker(&mutex);
    _picsPath = path;
}

void PictureLoader::setPicDownload(bool _picDownload)
{
    QMutexLocker locker(&mutex);
    picDownload = _picDownload;
}

void PictureLoader::setPicDownloadHq(bool _picDownloadHq)
{
    QMutexLocker locker(&mutex);
    picDownloadHq = _picDownloadHq;
}

CardInfo::CardInfo(CardDatabase *_db,
                   const QString &_name,
                   bool _isToken,
                   const QString &_manacost,
                   const QString &_cardtype,
                   const QString &_powtough,
                   const QString &_text,
                   const QStringList &_colors,
                   int _loyalty,
                   bool _cipt,
                   int _tableRow,
                   const SetList &_sets,
                   const QStringMap &_customPicURLs,
                   const QStringMap &_customPicURLsHq,
                   MuidMap _muIds)
    : db(_db),
      name(_name),
      isToken(_isToken),
      sets(_sets),
      manacost(_manacost),
      cardtype(_cardtype),
      powtough(_powtough),
      text(_text),
      colors(_colors),
      loyalty(_loyalty),
      customPicURLs(_customPicURLs),
      customPicURLsHq(_customPicURLsHq),
      muIds(_muIds),
      cipt(_cipt),
      tableRow(_tableRow),
      pixmap(NULL)
{
    for (int i = 0; i < sets.size(); i++)
        sets[i]->append(this);
}

CardInfo::~CardInfo()
{
    clearPixmapCache();
}

QString CardInfo::getMainCardType() const
{
    QString result = getCardType();
    /*
    Legendary Artifact Creature - Golem
    Instant // Instant
    */

    int pos;
    if ((pos = result.indexOf('-')) != -1)
        result.remove(pos, result.length());
    if ((pos = result.indexOf("—")) != -1)
        result.remove(pos, result.length());
    if ((pos = result.indexOf("//")) != -1)
        result.remove(pos, result.length());
    result = result.simplified();
    /*
    Legendary Artifact Creature
    Instant
    */

    if ((pos = result.lastIndexOf(' ')) != -1)
        result = result.mid(pos + 1);
    /*
    Creature
    Instant
    */

    return result;
}

QString CardInfo::getCorrectedName() const
{
    QString result = name;
    // Fire // Ice, Circle of Protection: Red, "Ach! Hans, Run!", Who/What/When/Where/Why, Question Elemental?
    return result.remove(" // ").remove(':').remove('"').remove('?').replace('/', ' ');
}

void CardInfo::addToSet(CardSet *set)
{
    set->append(this);
    sets << set;
}

QPixmap *CardInfo::loadPixmap()
{
    if (pixmap)
        return pixmap;
    pixmap = new QPixmap();

    if (getName().isEmpty()) {
        pixmap->load(settingsCache->getCardBackPicturePath());
        return pixmap;
    }
    db->loadImage(this);
    return pixmap;
}

void CardInfo::imageLoaded(const QImage &image)
{
    if (!image.isNull()) {
        *pixmap = QPixmap::fromImage(image);
        emit pixmapUpdated();
    }
}

QPixmap *CardInfo::getPixmap(QSize size)
{
    QPixmap *cachedPixmap = scaledPixmapCache.value(size.width());
    if (cachedPixmap)
        return cachedPixmap;
    QPixmap *bigPixmap = loadPixmap();
    QPixmap *result;
    if (bigPixmap->isNull()) {
        if (!getName().isEmpty())
            return 0;
        else {
            result = new QPixmap(size);
            result->fill(Qt::transparent);
            QSvgRenderer svg(QString(":/back.svg"));
            QPainter painter(result);
            svg.render(&painter, QRectF(0, 0, size.width(), size.height()));
        }
    } else
        result = new QPixmap(bigPixmap->scaled(size, Qt::IgnoreAspectRatio, Qt::SmoothTransformation));
    scaledPixmapCache.insert(size.width(), result);
    return result;
}

void CardInfo::clearPixmapCache()
{
    if (pixmap) {
        qDebug() << "Deleting pixmap for" << name;
        delete pixmap;
        pixmap = 0;
        QMapIterator<int, QPixmap *> i(scaledPixmapCache);
        while (i.hasNext()) {
            i.next();
            qDebug() << "  Deleting cached pixmap for width" << i.key();
            delete i.value();
        }
        scaledPixmapCache.clear();
    }
}

void CardInfo::clearPixmapCacheMiss()
{
    if (!pixmap)
        return;
    if (pixmap->isNull())
        clearPixmapCache();
}

void CardInfo::updatePixmapCache()
{
    qDebug() << "Updating pixmap cache for" << name;
    clearPixmapCache();
    loadPixmap();
    
    emit pixmapUpdated();
}

CardSet* CardInfo::getPreferredSet()
{
    SetList sortedSets = sets;
    sortedSets.sortByKey();
    return sortedSets.first();
}

int CardInfo::getPreferredMuId()
{
    return muIds[getPreferredSet()->getShortName()];
}

QString CardInfo::simplifyName(const QString &name) {
    QString simpleName(name);

    // So Aetherling would work, but not Ætherling since 'Æ' would get replaced
    // with nothing.
    simpleName.replace("æ", "ae");
    simpleName.replace("Æ", "AE");

    // Replace Jötun Grunt with Jotun Grunt.
    simpleName = simpleName.normalized(QString::NormalizationForm_KD);

    simpleName.remove(QRegExp("[^a-zA-Z0-9 ]"));
    simpleName = simpleName.toLower();
    return simpleName;
}

static QXmlStreamWriter &operator<<(QXmlStreamWriter &xml, const CardInfo *info)
{
    xml.writeStartElement("card");
    xml.writeTextElement("name", info->getName());

    const SetList &sets = info->getSets();
    QString tmpString;
    QString tmpSet;
    for (int i = 0; i < sets.size(); i++) {
        xml.writeStartElement("set");

        tmpSet=sets[i]->getShortName();
        xml.writeAttribute("muId", QString::number(info->getMuId(tmpSet)));

        tmpString = info->getCustomPicURL(tmpSet);
        if(!tmpString.isEmpty())
            xml.writeAttribute("picURL", tmpString);

        tmpString = info->getCustomPicURLHq(tmpSet);
        if(!tmpString.isEmpty())
            xml.writeAttribute("picURLHq", tmpString);

        xml.writeCharacters(tmpSet);
        xml.writeEndElement();
    }
    const QStringList &colors = info->getColors();
    for (int i = 0; i < colors.size(); i++)
        xml.writeTextElement("color", colors[i]);

    xml.writeTextElement("manacost", info->getManaCost());
    xml.writeTextElement("type", info->getCardType());
    if (!info->getPowTough().isEmpty())
        xml.writeTextElement("pt", info->getPowTough());
    xml.writeTextElement("tablerow", QString::number(info->getTableRow()));
    xml.writeTextElement("text", info->getText());
    if (info->getMainCardType() == "Planeswalker")
        xml.writeTextElement("loyalty", QString::number(info->getLoyalty()));
    if (info->getCipt())
        xml.writeTextElement("cipt", "1");
    if (info->getIsToken())
        xml.writeTextElement("token", "1");
    xml.writeEndElement(); // card

    return xml;
}

CardDatabase::CardDatabase(QObject *parent)
    : QObject(parent), noCard(0), loadStatus(NotLoaded)
{
    connect(settingsCache, SIGNAL(picsPathChanged()), this, SLOT(picsPathChanged()));
    connect(settingsCache, SIGNAL(cardDatabasePathChanged()), this, SLOT(loadCardDatabase()));
    connect(settingsCache, SIGNAL(tokenDatabasePathChanged()), this, SLOT(loadTokenDatabase()));
    connect(settingsCache, SIGNAL(picDownloadChanged()), this, SLOT(picDownloadChanged()));
    connect(settingsCache, SIGNAL(picDownloadHqChanged()), this, SLOT(picDownloadHqChanged()));

    loadCardDatabase();
    loadTokenDatabase();

    pictureLoaderThread = new QThread;
    pictureLoader = new PictureLoader(settingsCache->getPicsPath(), settingsCache->getPicDownload(), settingsCache->getPicDownloadHq());
    pictureLoader->moveToThread(pictureLoaderThread);
    connect(pictureLoader, SIGNAL(imageLoaded(CardInfo *, const QImage &)), this, SLOT(imageLoaded(CardInfo *, const QImage &)));
    pictureLoaderThread->start(QThread::LowPriority);

    noCard = new CardInfo(this);
    noCard->loadPixmap(); // cache pixmap for card back
    connect(settingsCache, SIGNAL(cardBackPicturePathChanged()), noCard, SLOT(updatePixmapCache()));
}

CardDatabase::~CardDatabase()
{
    clear();
    delete noCard;
    
    pictureLoader->deleteLater();
    pictureLoaderThread->wait();
    delete pictureLoaderThread;
}

void CardDatabase::clear()
{
    QHashIterator<QString, CardSet *> setIt(sets);
    while (setIt.hasNext()) {
        setIt.next();
        delete setIt.value();
    }
    sets.clear();
    
    QHashIterator<QString, CardInfo *> i(cards);
    while (i.hasNext()) {
        i.next();
        delete i.value();
    }
    cards.clear();

    // The pointers themselves were already deleted, so we don't delete them
    // again.
    simpleNameCards.clear();
}

void CardDatabase::addCard(CardInfo *card)
{
    cards.insert(card->getName(), card);
    simpleNameCards.insert(CardInfo::simplifyName(card->getName()), card);
    emit cardAdded(card);
}

void CardDatabase::removeCard(CardInfo *card)
{
    cards.remove(card->getName());
    simpleNameCards.remove(CardInfo::simplifyName(card->getName()));
    emit cardRemoved(card);
}

CardInfo *CardDatabase::getCard(const QString &cardName, bool createIfNotFound) {
    return getCardFromMap(cards, cardName, createIfNotFound);
}

CardInfo *CardDatabase::getCardBySimpleName(const QString &cardName, bool createIfNotFound) {
    QString simpleName = CardInfo::simplifyName(cardName);
    return getCardFromMap(simpleNameCards, simpleName, createIfNotFound);
}

CardSet *CardDatabase::getSet(const QString &setName)
{
    if (sets.contains(setName))
        return sets.value(setName);
    else {
        CardSet *newSet = new CardSet(setName);
        sets.insert(setName, newSet);
        return newSet;
    }
}

SetList CardDatabase::getSetList() const
{
    SetList result;
    QHashIterator<QString, CardSet *> i(sets);
    while (i.hasNext()) {
        i.next();
        result << i.value();
    }
    return result;
}

void CardDatabase::clearPixmapCache()
{
    // This also clears the cards in simpleNameCards since they point to the
    // same object.
    QHashIterator<QString, CardInfo *> i(cards);
    while (i.hasNext()) {
        i.next();
        i.value()->clearPixmapCache();
    }
    if (noCard)
        noCard->clearPixmapCache();
}

void CardDatabase::loadSetsFromXml(QXmlStreamReader &xml)
{
    while (!xml.atEnd()) {
        if (xml.readNext() == QXmlStreamReader::EndElement)
            break;
        if (xml.name() == "set") {
            QString shortName, longName;
            while (!xml.atEnd()) {
                if (xml.readNext() == QXmlStreamReader::EndElement)
                    break;
                if (xml.name() == "name")
                    shortName = xml.readElementText();
                else if (xml.name() == "longname")
                    longName = xml.readElementText();
            }
            sets.insert(shortName, new CardSet(shortName, longName));
        }
    }
}

void CardDatabase::loadCardsFromXml(QXmlStreamReader &xml, bool tokens)
{
    while (!xml.atEnd()) {
        if (xml.readNext() == QXmlStreamReader::EndElement)
            break;
        if (xml.name() == "card") {
            QString name, manacost, type, pt, text;
            QStringList colors;
            QStringMap customPicURLs, customPicURLsHq;
            MuidMap muids;
            SetList sets;
            int tableRow = 0;
            int loyalty = 0;
            bool cipt = false;
            bool isToken = false;
            while (!xml.atEnd()) {
                if (xml.readNext() == QXmlStreamReader::EndElement)
                    break;
                if (xml.name() == "name")
                    name = xml.readElementText();
                else if (xml.name() == "manacost")
                    manacost = xml.readElementText();
                else if (xml.name() == "type")
                    type = xml.readElementText();
                else if (xml.name() == "pt")
                    pt = xml.readElementText();
                else if (xml.name() == "text")
                    text = xml.readElementText();
                else if (xml.name() == "set") {
                    QXmlStreamAttributes attrs = xml.attributes();
                    QString setName = xml.readElementText();
                    sets.append(getSet(setName));
                    if (attrs.hasAttribute("muId")) {
                        muids[setName] = attrs.value("muId").toString().toInt();
                    }
                    if (attrs.hasAttribute("picURL")) {
                        customPicURLs[setName] = attrs.value("picURL").toString();
                    }
                    if (attrs.hasAttribute("picURLHq")) {
                        customPicURLsHq[setName] = attrs.value("picURLHq").toString();
                    }
                } else if (xml.name() == "color")
                    colors << xml.readElementText();
                else if (xml.name() == "tablerow")
                    tableRow = xml.readElementText().toInt();
                else if (xml.name() == "cipt")
                    cipt = (xml.readElementText() == "1");
                else if (xml.name() == "loyalty")
                    loyalty = xml.readElementText().toInt();
                else if (xml.name() == "token")
                    isToken = xml.readElementText().toInt();
            }
<<<<<<< HEAD

            if (isToken == tokens) {
                addCard(new CardInfo(this, name, isToken, manacost, type, pt, text, colors, loyalty, cipt, tableRow, sets, muids));
            }
=======
            addCard(new CardInfo(this, name, isToken, manacost, type, pt, text, colors, loyalty, cipt, tableRow, sets, customPicURLs, customPicURLsHq, muids));
>>>>>>> ffed0e00
        }
    }
}

CardInfo *CardDatabase::getCardFromMap(CardNameMap &cardMap, const QString &cardName, bool createIfNotFound) {
    if (cardName.isEmpty())
        return noCard;
    else if (cardMap.contains(cardName))
        return cardMap.value(cardName);
    else if (createIfNotFound) {
        CardInfo *newCard = new CardInfo(this, cardName, true);
        newCard->addToSet(getSet("TK"));
        cardMap.insert(cardName, newCard);
        return newCard;
    } else
        return 0;
}

LoadStatus CardDatabase::loadFromFile(const QString &fileName, bool tokens)
{
    QFile file(fileName);
    file.open(QIODevice::ReadOnly);
    if (!file.isOpen())
        return FileError;

    QXmlStreamReader xml(&file);
    while (!xml.atEnd()) {
        if (xml.readNext() == QXmlStreamReader::StartElement) {
            if (xml.name() != "cockatrice_carddatabase")
                return Invalid;
            int version = xml.attributes().value("version").toString().toInt();
            if (version < versionNeeded) {
                qDebug() << "loadFromFile(): Version too old: " << version;
                return VersionTooOld;
            }
            while (!xml.atEnd()) {
                if (xml.readNext() == QXmlStreamReader::EndElement)
                    break;
                if (xml.name() == "sets")
                    loadSetsFromXml(xml);
                else if (xml.name() == "cards")
                    loadCardsFromXml(xml, tokens);
            }
        }
    }
    qDebug() << cards.size() << "cards in" << sets.size() << "sets loaded";

    if (cards.isEmpty()) return NoCards;

    return Ok;
}

bool CardDatabase::saveToFile(const QString &fileName, bool tokens)
{
    QFile file(fileName);
    if (!file.open(QIODevice::WriteOnly))
        return false;
    QXmlStreamWriter xml(&file);

    xml.setAutoFormatting(true);
    xml.writeStartDocument();
    xml.writeStartElement("cockatrice_carddatabase");
    xml.writeAttribute("version", QString::number(versionNeeded));

    if (!tokens) {
        xml.writeStartElement("sets");
        QHashIterator<QString, CardSet *> setIterator(sets);
        while (setIterator.hasNext())
            xml << setIterator.next().value();
        xml.writeEndElement(); // sets
    }

    xml.writeStartElement("cards");
    QHashIterator<QString, CardInfo *> cardIterator(cards);
    while (cardIterator.hasNext()) {
        CardInfo *card = cardIterator.next().value();
        if (tokens == card->getIsToken()) {
            xml << card;
        }
    }
    xml.writeEndElement(); // cards

    xml.writeEndElement(); // cockatrice_carddatabase
    xml.writeEndDocument();

    return true;
}

void CardDatabase::picDownloadChanged()
{
    pictureLoader->setPicDownload(settingsCache->getPicDownload());
    if (settingsCache->getPicDownload()) {
        QHashIterator<QString, CardInfo *> cardIterator(cards);
        while (cardIterator.hasNext())
            cardIterator.next().value()->clearPixmapCacheMiss();
    }
}

void CardDatabase::picDownloadHqChanged()
{
    pictureLoader->setPicDownloadHq(settingsCache->getPicDownloadHq());
    if (settingsCache->getPicDownloadHq()) {
        QHashIterator<QString, CardInfo *> cardIterator(cards);
        while (cardIterator.hasNext())
            cardIterator.next().value()->clearPixmapCacheMiss();
    }
}

LoadStatus CardDatabase::loadCardDatabase(const QString &path, bool tokens)
{
    LoadStatus tempLoadStatus = NotLoaded;
    if (!path.isEmpty())
        tempLoadStatus = loadFromFile(path, tokens);

    if (tempLoadStatus == Ok) {
        SetList allSets;
        QHashIterator<QString, CardSet *> setsIterator(sets);
        while (setsIterator.hasNext())
            allSets.append(setsIterator.next().value());
        allSets.sortByKey();
        for (int i = 0; i < allSets.size(); ++i)
            allSets[i]->setSortKey(i);

        emit cardListChanged();
    }

    if (!tokens) {
        loadStatus = tempLoadStatus;
        qDebug() << "loadCardDatabase(): Status = " << loadStatus;
    }


    return tempLoadStatus;
}

void CardDatabase::loadCardDatabase()
{
    loadCardDatabase(settingsCache->getCardDatabasePath(), false);
}

void CardDatabase::loadTokenDatabase()
{
    loadCardDatabase(settingsCache->getTokenDatabasePath(), true);
}

QStringList CardDatabase::getAllColors() const
{
    QSet<QString> colors;
    QHashIterator<QString, CardInfo *> cardIterator(cards);
    while (cardIterator.hasNext()) {
        const QStringList &cardColors = cardIterator.next().value()->getColors();
        if (cardColors.isEmpty())
            colors.insert("X");
        else
            for (int i = 0; i < cardColors.size(); ++i)
                colors.insert(cardColors[i]);
    }
    return colors.toList();
}

QStringList CardDatabase::getAllMainCardTypes() const
{
    QSet<QString> types;
    QHashIterator<QString, CardInfo *> cardIterator(cards);
    while (cardIterator.hasNext())
        types.insert(cardIterator.next().value()->getMainCardType());
    return types.toList();
}

void CardDatabase::cacheCardPixmaps(const QStringList &cardNames)
{
    for (int i = 0; i < cardNames.size(); ++i)
        getCard(cardNames[i])->loadPixmap();
}

void CardDatabase::loadImage(CardInfo *card)
{
    pictureLoader->loadImage(card, false);
}

void CardDatabase::imageLoaded(CardInfo *card, QImage image)
{
    card->imageLoaded(image);
}

void CardDatabase::picsPathChanged()
{
    pictureLoader->setPicsPath(settingsCache->getPicsPath());
    clearPixmapCache();
}<|MERGE_RESOLUTION|>--- conflicted
+++ resolved
@@ -700,14 +700,10 @@
                 else if (xml.name() == "token")
                     isToken = xml.readElementText().toInt();
             }
-<<<<<<< HEAD
 
             if (isToken == tokens) {
-                addCard(new CardInfo(this, name, isToken, manacost, type, pt, text, colors, loyalty, cipt, tableRow, sets, muids));
+                addCard(new CardInfo(this, name, isToken, manacost, type, pt, text, colors, loyalty, cipt, tableRow, sets, customPicURLs, customPicURLsHq, muids));
             }
-=======
-            addCard(new CardInfo(this, name, isToken, manacost, type, pt, text, colors, loyalty, cipt, tableRow, sets, customPicURLs, customPicURLsHq, muids));
->>>>>>> ffed0e00
         }
     }
 }
