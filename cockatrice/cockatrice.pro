TEMPLATE = app
TARGET =
DEPENDPATH += . src ../common
INCLUDEPATH += . src ../common
MOC_DIR = build
OBJECTS_DIR = build
RESOURCES = cockatrice.qrc
QT += network svg

HEADERS += src/counter.h \
 src/dlg_creategame.h \
 src/dlg_connect.h \
 src/gamesmodel.h \
 src/client.h \
 src/window_main.h \
 src/cardzone.h \
 src/player.h \
 src/cardlist.h \
 src/abstractcarditem.h \
 src/carditem.h \
 src/tablezone.h \
 src/handzone.h \
<<<<<<< HEAD
 src/handcounter.h \
=======
 src/handzone_vert.h \
 src/handzone_horiz.h \
>>>>>>> ac15d1b5
 src/carddatabase.h \
 src/gameview.h \
 src/deck_picturecacher.h \
 src/decklistmodel.h \
 src/dlg_load_deck_from_clipboard.h \
 src/dlg_load_remote_deck.h \
 src/cardinfowidget.h \
 src/messagelogwidget.h \
 src/zoneviewzone.h \
 src/zoneviewwidget.h \
 src/pilezone.h \
 src/carddragitem.h \
 src/carddatabasemodel.h \
 src/window_deckeditor.h \
 src/setsmodel.h \
 src/window_sets.h \
 src/abstractgraphicsitem.h \
 src/abstractcarddragitem.h \
 src/dlg_settings.h \
 src/dlg_cardsearch.h \
 src/phasestoolbar.h \
 src/gamescene.h \
 src/arrowitem.h \
 src/tab.h \
 src/tab_server.h \
 src/tab_chatchannel.h \
 src/tab_game.h \
 src/tab_deck_storage.h \
 src/tab_supervisor.h \
 src/remotedecklist_treewidget.h \
 src/deckview.h \
 src/playerlistwidget.h \
 src/pingpixmapgenerator.h \
 src/settingscache.h \
 	../common/serializable_item.h \
	../common/decklist.h \
	../common/protocol.h \
	../common/protocol_items.h \
	../common/protocol_datastructures.h

SOURCES += src/counter.cpp \
 src/dlg_creategame.cpp \
 src/dlg_connect.cpp \
 src/client.cpp \
 src/main.cpp \
 src/window_main.cpp \
 src/gamesmodel.cpp \
 src/player.cpp \
 src/cardzone.cpp \
 src/cardlist.cpp \
 src/abstractcarditem.cpp \
 src/carditem.cpp \
 src/tablezone.cpp \
 src/handzone.cpp \
<<<<<<< HEAD
 src/handcounter.cpp \
=======
 src/handzone_vert.cpp \
 src/handzone_horiz.cpp \
>>>>>>> ac15d1b5
 src/carddatabase.cpp \
 src/gameview.cpp \
 src/deck_picturecacher.cpp \
 src/decklistmodel.cpp \
 src/dlg_load_deck_from_clipboard.cpp \
 src/dlg_load_remote_deck.cpp \
 src/cardinfowidget.cpp \
 src/messagelogwidget.cpp \
 src/zoneviewzone.cpp \
 src/zoneviewwidget.cpp \
 src/pilezone.cpp \
 src/carddragitem.cpp \
 src/carddatabasemodel.cpp \
 src/window_deckeditor.cpp \
 src/setsmodel.cpp \
 src/window_sets.cpp \
 src/abstractgraphicsitem.cpp \
 src/abstractcarddragitem.cpp \
 src/dlg_settings.cpp \
 src/dlg_cardsearch.cpp \
 src/phasestoolbar.cpp \
 src/gamescene.cpp \
 src/arrowitem.cpp \
 src/tab_server.cpp \
 src/tab_chatchannel.cpp \
 src/tab_game.cpp \
 src/tab_deck_storage.cpp \
 src/tab_supervisor.cpp \
 src/remotedecklist_treewidget.cpp \
 src/deckview.cpp \
 src/playerlistwidget.cpp \
 src/pingpixmapgenerator.cpp \
 src/settingscache.cpp \
 	../common/serializable_item.cpp \
	../common/decklist.cpp \
	../common/protocol.cpp \
	../common/protocol_items.cpp \
	../common/protocol_datastructures.cpp
 
TRANSLATIONS += translations/cockatrice_de.ts translations/cockatrice_en.ts
win32 {
	RC_FILE = cockatrice.rc
}
macx {
	ICON = resources/appicon.icns
	CONFIG += x86 ppc
}<|MERGE_RESOLUTION|>--- conflicted
+++ resolved
@@ -20,12 +20,9 @@
  src/carditem.h \
  src/tablezone.h \
  src/handzone.h \
-<<<<<<< HEAD
  src/handcounter.h \
-=======
  src/handzone_vert.h \
  src/handzone_horiz.h \
->>>>>>> ac15d1b5
  src/carddatabase.h \
  src/gameview.h \
  src/deck_picturecacher.h \
@@ -80,12 +77,9 @@
  src/carditem.cpp \
  src/tablezone.cpp \
  src/handzone.cpp \
-<<<<<<< HEAD
  src/handcounter.cpp \
-=======
  src/handzone_vert.cpp \
  src/handzone_horiz.cpp \
->>>>>>> ac15d1b5
  src/carddatabase.cpp \
  src/gameview.cpp \
  src/deck_picturecacher.cpp \
