TEMPLATE = app
TARGET =
DEPENDPATH += . src ../common
INCLUDEPATH += . src ../common
MOC_DIR = build
OBJECTS_DIR = build
RESOURCES = cockatrice.qrc
QT += network script svg multimedia

HEADERS += src/abstractcounter.h \
 src/counter_general.h \
 src/dlg_creategame.h \
 src/dlg_connect.h \
 src/dlg_create_token.h \
 src/gamesmodel.h \
 src/abstractclient.h \
 src/remoteclient.h \
 src/window_main.h \
 src/cardzone.h \
 src/selectzone.h \
 src/player.h \
 src/playertarget.h \
 src/cardlist.h \
 src/abstractcarditem.h \
 src/carditem.h \
 src/tablezone.h \
 src/handzone.h \
 src/handcounter.h \
 src/carddatabase.h \
 src/gameview.h \
 src/decklistmodel.h \
 src/dlg_load_deck_from_clipboard.h \
 src/dlg_load_remote_deck.h \
 src/cardinfowidget.h \
 src/messagelogwidget.h \
 src/zoneviewzone.h \
 src/zoneviewwidget.h \
 src/pilezone.h \
 src/stackzone.h \
 src/carddragitem.h \
 src/carddatabasemodel.h \
 src/window_deckeditor.h \
 src/setsmodel.h \
 src/window_sets.h \
 src/abstractgraphicsitem.h \
 src/abstractcarddragitem.h \
 src/dlg_settings.h \
 src/dlg_cardsearch.h \
 src/phasestoolbar.h \
 src/gamescene.h \
 src/arrowitem.h \
 src/arrowtarget.h \
 src/tab.h \
 src/tab_server.h \
 src/tab_room.h \
 src/tab_message.h \
 src/tab_game.h \
 src/tab_deck_storage.h \
 src/tab_supervisor.h \
 src/tab_admin.h \
 src/tab_userlists.h \
 src/chatview.h \
 src/userlist.h \
 src/userinfobox.h \
 src/remotedecklist_treewidget.h \
 src/deckview.h \
 src/playerlistwidget.h \
 src/pixmapgenerator.h \
 src/settingscache.h \
 src/localserver.h \
 src/localserverinterface.h \
 src/localclient.h \
 src/translation.h \
 src/priceupdater.h \
 src/soundengine.h \
 	../common/color.h \
 	../common/serializable_item.h \
	../common/decklist.h \
	../common/protocol.h \
	../common/protocol_items.h \
	../common/protocol_datastructures.h \
	../common/rng_abstract.h \
	../common/rng_sfmt.h \
	../common/server.h \
	../common/server_arrow.h \
	../common/server_card.h \
	../common/server_cardzone.h \
	../common/server_room.h \
	../common/server_counter.h \
	../common/server_game.h \
	../common/server_player.h \
	../common/server_protocolhandler.h \
	../common/server_arrowtarget.h

SOURCES += src/abstractcounter.cpp \
 src/counter_general.cpp \
 src/dlg_creategame.cpp \
 src/dlg_connect.cpp \
 src/dlg_create_token.cpp \
 src/abstractclient.cpp \
 src/remoteclient.cpp \
 src/main.cpp \
 src/window_main.cpp \
 src/gamesmodel.cpp \
 src/player.cpp \
 src/playertarget.cpp \
 src/cardzone.cpp \
 src/selectzone.cpp \
 src/cardlist.cpp \
 src/abstractcarditem.cpp \
 src/carditem.cpp \
 src/tablezone.cpp \
 src/handzone.cpp \
 src/handcounter.cpp \
 src/carddatabase.cpp \
 src/gameview.cpp \
 src/decklistmodel.cpp \
 src/dlg_load_deck_from_clipboard.cpp \
 src/dlg_load_remote_deck.cpp \
 src/cardinfowidget.cpp \
 src/messagelogwidget.cpp \
 src/zoneviewzone.cpp \
 src/zoneviewwidget.cpp \
 src/pilezone.cpp \
 src/stackzone.cpp \
 src/carddragitem.cpp \
 src/carddatabasemodel.cpp \
 src/window_deckeditor.cpp \
 src/setsmodel.cpp \
 src/window_sets.cpp \
 src/abstractgraphicsitem.cpp \
 src/abstractcarddragitem.cpp \
 src/dlg_settings.cpp \
 src/dlg_cardsearch.cpp \
 src/phasestoolbar.cpp \
 src/gamescene.cpp \
 src/arrowitem.cpp \
 src/arrowtarget.cpp \
 src/tab_server.cpp \
 src/tab_room.cpp \
 src/tab_message.cpp \
 src/tab_game.cpp \
 src/tab_deck_storage.cpp \
 src/tab_supervisor.cpp \
 src/tab_admin.cpp \
 src/tab_userlists.cpp \
 src/chatview.cpp \
 src/userlist.cpp \
 src/userinfobox.cpp \
 src/remotedecklist_treewidget.cpp \
 src/deckview.cpp \
 src/playerlistwidget.cpp \
 src/pixmapgenerator.cpp \
 src/settingscache.cpp \
 src/localserver.cpp \
 src/localserverinterface.cpp \
 src/localclient.cpp \
 src/priceupdater.cpp \
 src/soundengine.cpp \
 	../common/serializable_item.cpp \
	../common/decklist.cpp \
	../common/protocol.cpp \
	../common/protocol_items.cpp \
	../common/protocol_datastructures.cpp \
	../common/rng_abstract.cpp \
	../common/rng_sfmt.cpp \
	../common/sfmt/SFMT.c \
	../common/server.cpp \
	../common/server_card.cpp \
	../common/server_cardzone.cpp \
	../common/server_room.cpp \
	../common/server_game.cpp \
	../common/server_player.cpp \
	../common/server_protocolhandler.cpp

TRANSLATIONS += \
	translations/cockatrice_de.ts \
	translations/cockatrice_en.ts \
	translations/cockatrice_es.ts \
	translations/cockatrice_pt.ts \
	translations/cockatrice_pt-br.ts \
	translations/cockatrice_fr.ts \
	translations/cockatrice_ja.ts \
	translations/cockatrice_ru.ts \
<<<<<<< HEAD
	translations/cockatrice_cz.ts
=======
	translations/cockatrice_pl.ts
>>>>>>> 91e98aaf
win32 {
	RC_FILE = cockatrice.rc
}
macx {
	ICON = resources/appicon.icns
	CONFIG += x86 ppc
	LIBS += -bind_at_load
}<|MERGE_RESOLUTION|>--- conflicted
+++ resolved
@@ -182,11 +182,9 @@
 	translations/cockatrice_fr.ts \
 	translations/cockatrice_ja.ts \
 	translations/cockatrice_ru.ts \
-<<<<<<< HEAD
-	translations/cockatrice_cz.ts
-=======
+	translations/cockatrice_cz.ts \
 	translations/cockatrice_pl.ts
->>>>>>> 91e98aaf
+
 win32 {
 	RC_FILE = cockatrice.rc
 }
