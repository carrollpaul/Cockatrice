<?xml version="1.0" encoding="utf-8"?>
<!DOCTYPE TS>
<TS version="2.1" language="ko_KR">
<context>
    <name>AbstractCounter</name>
    <message>
        <location filename="../src/abstractcounter.cpp" line="61"/>
        <source>&amp;Set counter...</source>
        <translation>카운터 설정...</translation>
    </message>
    <message>
        <location filename="../src/abstractcounter.cpp" line="68"/>
        <source>Ctrl+L</source>
        <translation>Ctrl+L</translation>
    </message>
    <message>
        <location filename="../src/abstractcounter.cpp" line="69"/>
        <source>F11</source>
        <translation>F11</translation>
    </message>
    <message>
        <location filename="../src/abstractcounter.cpp" line="70"/>
        <source>F12</source>
        <translation>F12</translation>
    </message>
    <message>
        <location filename="../src/abstractcounter.cpp" line="142"/>
        <source>Set counter</source>
        <translation>카운터 설정</translation>
    </message>
    <message>
        <location filename="../src/abstractcounter.cpp" line="142"/>
        <source>New value for counter &apos;%1&apos;:</source>
        <translation>카운터 &apos;%1&apos;의 값을 지정하여 주십시오:</translation>
    </message>
</context>
<context>
    <name>AppearanceSettingsPage</name>
    <message>
        <location filename="../src/dlg_settings.cpp" line="345"/>
        <source>Zone background pictures</source>
        <translation>영역별 배경 이미지</translation>
    </message>
    <message>
        <location filename="../src/dlg_settings.cpp" line="346"/>
        <source>Hand background:</source>
        <translation>손 배경 이미지:</translation>
    </message>
    <message>
        <location filename="../src/dlg_settings.cpp" line="347"/>
        <source>Stack background:</source>
        <translation>스택 배경 이미지:</translation>
    </message>
    <message>
        <location filename="../src/dlg_settings.cpp" line="348"/>
        <source>Table background:</source>
        <translation>전장 배경 이미지:</translation>
    </message>
    <message>
        <location filename="../src/dlg_settings.cpp" line="349"/>
        <source>Player info background:</source>
        <translation>플레이어 정보 배경 이미지:</translation>
    </message>
    <message>
        <location filename="../src/dlg_settings.cpp" line="350"/>
        <source>Card back:</source>
        <translation>카드 뒷면 이미지:</translation>
    </message>
    <message>
        <location filename="../src/dlg_settings.cpp" line="352"/>
        <source>Card rendering</source>
        <translation>카드 렌더링</translation>
    </message>
    <message>
        <location filename="../src/dlg_settings.cpp" line="353"/>
        <source>Display card names on cards having a picture</source>
        <translation>이미지가 존재하는 카드에도 카드 이름 표시</translation>
    </message>
    <message>
        <location filename="../src/dlg_settings.cpp" line="355"/>
        <source>Hand layout</source>
        <translation>손 레이아웃</translation>
    </message>
    <message>
        <location filename="../src/dlg_settings.cpp" line="356"/>
        <source>Display hand horizontally (wastes space)</source>
        <translation>손의 카드를 가로로 정렬</translation>
    </message>
    <message>
        <location filename="../src/dlg_settings.cpp" line="358"/>
        <source>Table grid layout</source>
        <translation>테이블 격자 레이아웃</translation>
    </message>
    <message>
        <location filename="../src/dlg_settings.cpp" line="359"/>
        <source>Invert vertical coordinate</source>
        <translation>전장의 상하배치를 전환 (대지를 앞에 배치)</translation>
    </message>
    <message>
        <location filename="../src/dlg_settings.cpp" line="360"/>
        <source>Minimum player count for multi-column layout:</source>
        <translation>다열 레이아웃를 위한 최소 플레이어 인원 (4명 이상 권장)</translation>
    </message>
    <message>
        <location filename="../src/dlg_settings.cpp" line="371"/>
        <location filename="../src/dlg_settings.cpp" line="387"/>
        <location filename="../src/dlg_settings.cpp" line="403"/>
        <location filename="../src/dlg_settings.cpp" line="419"/>
        <location filename="../src/dlg_settings.cpp" line="435"/>
        <source>Choose path</source>
        <translation>경로 선택</translation>
    </message>
</context>
<context>
    <name>BanDialog</name>
    <message>
        <location filename="../src/userlist.cpp" line="34"/>
        <source>ban &amp;user name</source>
        <translation>사용자 계정 추방</translation>
    </message>
    <message>
        <location filename="../src/userlist.cpp" line="37"/>
        <source>ban &amp;IP address</source>
        <translation>IP 주소 추방</translation>
    </message>
    <message>
        <location filename="../src/userlist.cpp" line="45"/>
        <source>Ban type</source>
        <translation>추방 유형</translation>
    </message>
    <message>
        <location filename="../src/userlist.cpp" line="48"/>
        <source>&amp;permanent ban</source>
        <translation>영구 추방</translation>
    </message>
    <message>
        <location filename="../src/userlist.cpp" line="49"/>
        <source>&amp;temporary ban</source>
        <translation>기간제 추방</translation>
    </message>
    <message>
        <location filename="../src/userlist.cpp" line="52"/>
        <source>&amp;Days:</source>
        <translation>일:</translation>
    </message>
    <message>
        <location filename="../src/userlist.cpp" line="58"/>
        <source>&amp;Hours:</source>
        <translation>시간:</translation>
    </message>
    <message>
        <location filename="../src/userlist.cpp" line="64"/>
        <source>&amp;Minutes:</source>
        <translation>분:</translation>
    </message>
    <message>
        <location filename="../src/userlist.cpp" line="79"/>
        <source>Duration of the ban</source>
        <translation>추방 기간</translation>
    </message>
    <message>
        <location filename="../src/userlist.cpp" line="82"/>
        <source>Please enter the reason for the ban.
This is only saved for moderators and cannot be seen by the banned person.</source>
        <translation>추방 사유를 적어주십시오.
해당 사유는 관리자들만 볼 수 있고 추방 당한 사용자는 볼 수 없습니다.</translation>
    </message>
    <message>
        <location filename="../src/userlist.cpp" line="85"/>
        <source>Please enter the reason for the ban that will be visible to the banned person.</source>
        <translation>추방된 사용자가 보게 될 추방 사유를 적어주십시오.</translation>
    </message>
    <message>
        <location filename="../src/userlist.cpp" line="88"/>
        <source>&amp;OK</source>
        <translation>확인</translation>
    </message>
    <message>
        <location filename="../src/userlist.cpp" line="91"/>
        <source>&amp;Cancel</source>
        <translation>취소</translation>
    </message>
    <message>
        <location filename="../src/userlist.cpp" line="109"/>
        <source>Ban user from server</source>
        <translation>사용자를 서버에서 추방</translation>
    </message>
    <message>
        <location filename="../src/userlist.cpp" line="115"/>
        <source>Error</source>
        <translation>오류</translation>
    </message>
    <message>
        <location filename="../src/userlist.cpp" line="115"/>
        <source>You have to select a name-based or IP-based ban, or both.</source>
        <translation>추방의 유형을 선택하여 주십시오.</translation>
    </message>
</context>
<context>
    <name>CardDatabaseModel</name>
    <message>
        <location filename="../src/carddatabasemodel.cpp" line="60"/>
        <source>Name</source>
        <translation>카드 이름</translation>
    </message>
    <message>
        <location filename="../src/carddatabasemodel.cpp" line="61"/>
        <source>Sets</source>
        <translation>세트</translation>
    </message>
    <message>
        <location filename="../src/carddatabasemodel.cpp" line="62"/>
        <source>Mana cost</source>
        <translation>마나 비용</translation>
    </message>
    <message>
        <location filename="../src/carddatabasemodel.cpp" line="63"/>
        <source>Card type</source>
        <translation>카드 유형</translation>
    </message>
    <message>
        <location filename="../src/carddatabasemodel.cpp" line="64"/>
        <source>P/T</source>
        <translation>공/방</translation>
    </message>
</context>
<context>
    <name>CardInfoText</name>
    <message>
        <location filename="../src/cardinfotext.cpp" line="62"/>
        <source>Name:</source>
        <translation>카드 이름:</translation>
    </message>
    <message>
        <location filename="../src/cardinfotext.cpp" line="63"/>
        <source>Mana cost:</source>
        <translation>마나 비용:</translation>
    </message>
    <message>
        <location filename="../src/cardinfotext.cpp" line="64"/>
        <source>Card type:</source>
        <translation>카드 유형:</translation>
    </message>
    <message>
        <location filename="../src/cardinfotext.cpp" line="65"/>
        <source>P / T:</source>
        <translation>공/방:</translation>
    </message>
    <message>
        <location filename="../src/cardinfotext.cpp" line="66"/>
        <source>Loyalty:</source>
        <translation>충성도:</translation>
    </message>
</context>
<context>
    <name>CardInfoWidget</name>
    <message>
        <location filename="../src/cardinfowidget.cpp" line="24"/>
        <source>Show card only</source>
        <translation>카드만 표시</translation>
    </message>
    <message>
        <location filename="../src/cardinfowidget.cpp" line="24"/>
        <source>Show text only</source>
        <translation>텍스트만 표시</translation>
    </message>
    <message>
        <location filename="../src/cardinfowidget.cpp" line="24"/>
        <source>Show full info</source>
        <translation>정보 전체 표시</translation>
    </message>
    <message>
        <location filename="../src/cardinfowidget.cpp" line="201"/>
        <source>Name:</source>
        <translation>카드 이름:</translation>
    </message>
    <message>
        <location filename="../src/cardinfowidget.cpp" line="202"/>
        <source>Mana cost:</source>
        <translation>마나 비용:</translation>
    </message>
    <message>
        <location filename="../src/cardinfowidget.cpp" line="203"/>
        <source>Card type:</source>
        <translation>카드 유형:</translation>
    </message>
    <message>
        <location filename="../src/cardinfowidget.cpp" line="204"/>
        <source>P / T:</source>
        <translation>공/방:</translation>
    </message>
    <message>
        <location filename="../src/cardinfowidget.cpp" line="205"/>
        <source>Loyalty:</source>
        <translation>충성도:</translation>
    </message>
</context>
<context>
    <name>CardItem</name>
    <message>
        <location filename="../src/carditem.cpp" line="84"/>
        <source>&amp;Power / toughness</source>
        <translation>공격력 / 방어력 설정</translation>
    </message>
    <message>
        <location filename="../src/carditem.cpp" line="83"/>
        <source>&amp;Move to</source>
        <translation>다른 영역으로 이동:</translation>
    </message>
</context>
<context>
    <name>CardZone</name>
    <message>
        <location filename="../src/cardzone.cpp" line="54"/>
        <source>her hand</source>
        <comment>nominative, female owner</comment>
        <translation>그녀의 손</translation>
    </message>
    <message>
        <location filename="../src/cardzone.cpp" line="55"/>
        <source>%1&apos;s hand</source>
        <comment>nominative, female owner</comment>
        <translation>%1의 손</translation>
    </message>
    <message>
        <location filename="../src/cardzone.cpp" line="57"/>
        <source>his hand</source>
        <comment>nominative, male owner</comment>
        <translation>그의 손</translation>
    </message>
    <message>
        <location filename="../src/cardzone.cpp" line="58"/>
        <source>%1&apos;s hand</source>
        <comment>nominative, male owner</comment>
        <translation>%1의 손</translation>
    </message>
    <message>
        <location filename="../src/cardzone.cpp" line="65"/>
        <source>her library</source>
        <comment>look at zone, female owner</comment>
        <translation>그녀의 서고를</translation>
    </message>
    <message>
        <location filename="../src/cardzone.cpp" line="66"/>
        <source>%1&apos;s library</source>
        <comment>look at zone, female owner</comment>
        <translation>%1의 서고를</translation>
    </message>
    <message>
        <location filename="../src/cardzone.cpp" line="68"/>
        <source>his library</source>
        <comment>look at zone, male owner</comment>
        <translation>그의 서고를</translation>
    </message>
    <message>
        <location filename="../src/cardzone.cpp" line="69"/>
        <source>%1&apos;s library</source>
        <comment>look at zone, male owner</comment>
        <translation>%1의 서고를</translation>
    </message>
    <message>
        <location filename="../src/cardzone.cpp" line="74"/>
        <source>of her library</source>
        <comment>top cards of zone, female owner</comment>
        <translation>그녀의 서고</translation>
    </message>
    <message>
        <location filename="../src/cardzone.cpp" line="75"/>
        <source>of %1&apos;s library</source>
        <comment>top cards of zone, female owner</comment>
        <translation>%1의 서고</translation>
    </message>
    <message>
        <location filename="../src/cardzone.cpp" line="77"/>
        <source>of his library</source>
        <comment>top cards of zone, male owner</comment>
        <translation>그의 서고</translation>
    </message>
    <message>
        <location filename="../src/cardzone.cpp" line="78"/>
        <source>of %1&apos;s library</source>
        <comment>top cards of zone, male owner</comment>
        <translation>%1의 서고</translation>
    </message>
    <message>
        <location filename="../src/cardzone.cpp" line="83"/>
        <source>her library</source>
        <comment>reveal zone, female owner</comment>
        <translation>그녀의 서고</translation>
    </message>
    <message>
        <location filename="../src/cardzone.cpp" line="84"/>
        <source>%1&apos;s library</source>
        <comment>reveal zone, female owner</comment>
        <translation>%1의 서고</translation>
    </message>
    <message>
        <location filename="../src/cardzone.cpp" line="86"/>
        <source>his library</source>
        <comment>reveal zone, male owner</comment>
        <translation>그의 서고</translation>
    </message>
    <message>
        <location filename="../src/cardzone.cpp" line="87"/>
        <source>%1&apos;s library</source>
        <comment>reveal zone, male owner</comment>
        <translation>%1의 서고</translation>
    </message>
    <message>
        <location filename="../src/cardzone.cpp" line="92"/>
        <source>her library</source>
        <comment>shuffle, female owner</comment>
        <translation>그녀의 서고를</translation>
    </message>
    <message>
        <location filename="../src/cardzone.cpp" line="93"/>
        <source>%1&apos;s library</source>
        <comment>shuffle, female owner</comment>
        <translation>%1의 서고를</translation>
    </message>
    <message>
        <location filename="../src/cardzone.cpp" line="95"/>
        <source>his library</source>
        <comment>shuffle, male owner</comment>
        <translation>그의 서고를</translation>
    </message>
    <message>
        <location filename="../src/cardzone.cpp" line="96"/>
        <source>%1&apos;s library</source>
        <comment>shuffle, male owner</comment>
        <translation>%1의 서고를</translation>
    </message>
    <message>
        <location filename="../src/cardzone.cpp" line="131"/>
        <source>her sideboard</source>
        <comment>look at zone, female owner</comment>
        <translation>그녀의 사이드보드를</translation>
    </message>
    <message>
        <location filename="../src/cardzone.cpp" line="132"/>
        <source>%1&apos;s sideboard</source>
        <comment>look at zone, female owner</comment>
        <translation>%1의 사이드보드를</translation>
    </message>
    <message>
        <location filename="../src/cardzone.cpp" line="134"/>
        <source>his sideboard</source>
        <comment>look at zone, male owner</comment>
        <translation>그의 사이드보드를</translation>
    </message>
    <message>
        <location filename="../src/cardzone.cpp" line="135"/>
        <source>%1&apos;s sideboard</source>
        <comment>look at zone, male owner</comment>
        <translation>%1의 사이드보드를</translation>
    </message>
    <message>
        <location filename="../src/cardzone.cpp" line="101"/>
        <source>her library</source>
        <comment>nominative, female owner</comment>
        <translation>그녀의 서고</translation>
    </message>
    <message>
        <location filename="../src/cardzone.cpp" line="102"/>
        <source>%1&apos;s library</source>
        <comment>nominative, female owner</comment>
        <translation>%1의 서고</translation>
    </message>
    <message>
        <location filename="../src/cardzone.cpp" line="104"/>
        <source>his library</source>
        <comment>nominative, male owner</comment>
        <translation>그의 서고</translation>
    </message>
    <message>
        <location filename="../src/cardzone.cpp" line="105"/>
        <source>%1&apos;s library</source>
        <comment>nominative, male owner</comment>
        <translation>%1의 서고</translation>
    </message>
    <message>
        <location filename="../src/cardzone.cpp" line="111"/>
        <source>her graveyard</source>
        <comment>nominative, female owner</comment>
        <translation>그녀의 무덤</translation>
    </message>
    <message>
        <location filename="../src/cardzone.cpp" line="112"/>
        <source>%1&apos;s graveyard</source>
        <comment>nominative, female owner</comment>
        <translation>%1의 무덤</translation>
    </message>
    <message>
        <location filename="../src/cardzone.cpp" line="114"/>
        <source>his graveyard</source>
        <comment>nominative, male owner</comment>
        <translation>그의 무덤</translation>
    </message>
    <message>
        <location filename="../src/cardzone.cpp" line="115"/>
        <source>%1&apos;s graveyard</source>
        <comment>nominative, male owner</comment>
        <translation>%1의 무덤</translation>
    </message>
    <message>
        <location filename="../src/cardzone.cpp" line="120"/>
        <source>her exile</source>
        <comment>nominative, female owner</comment>
        <translation>그녀의 추방 영역</translation>
    </message>
    <message>
        <location filename="../src/cardzone.cpp" line="121"/>
        <source>%1&apos;s exile</source>
        <comment>nominative, female owner</comment>
        <translation>%1의 추방 영역</translation>
    </message>
    <message>
        <location filename="../src/cardzone.cpp" line="123"/>
        <source>his exile</source>
        <comment>nominative, male owner</comment>
        <translation>그의 추방 영역</translation>
    </message>
    <message>
        <location filename="../src/cardzone.cpp" line="124"/>
        <source>%1&apos;s exile</source>
        <comment>nominative, male owner</comment>
        <translation>%1의 추방 영역</translation>
    </message>
    <message>
        <location filename="../src/cardzone.cpp" line="140"/>
        <source>her sideboard</source>
        <comment>nominative, female owner</comment>
        <translation>그녀의 사이드보드</translation>
    </message>
    <message>
        <location filename="../src/cardzone.cpp" line="141"/>
        <source>%1&apos;s sideboard</source>
        <comment>nominative, female owner</comment>
        <translation>%1의 사이드보드</translation>
    </message>
    <message>
        <location filename="../src/cardzone.cpp" line="143"/>
        <source>his sideboard</source>
        <comment>nominative, male owner</comment>
        <translation>그의 사이드보드</translation>
    </message>
    <message>
        <location filename="../src/cardzone.cpp" line="144"/>
        <source>%1&apos;s sideboard</source>
        <comment>nominative, male owner</comment>
        <translation>%1의 사이드보드</translation>
    </message>
</context>
<context>
    <name>DBPriceUpdater</name>
    <message>
        <location filename="../src/priceupdater.cpp" line="115"/>
        <location filename="../src/priceupdater.cpp" line="128"/>
        <location filename="../src/priceupdater.cpp" line="149"/>
        <source>Error</source>
        <translation>오류</translation>
    </message>
    <message>
        <location filename="../src/priceupdater.cpp" line="115"/>
        <location filename="../src/priceupdater.cpp" line="149"/>
        <source>A problem has occured while fetching card prices.</source>
        <translation>카드 가격을 불러오는 중 오류가 발생하였습니다.</translation>
    </message>
    <message>
        <location filename="../src/priceupdater.cpp" line="128"/>
        <source>A problem has occured while fetching card prices:</source>
        <translation>카드 가격을 불러오는 중 오류가 발생하였습니다:</translation>
    </message>
</context>
<context>
    <name>DeckEditorSettingsPage</name>
    <message>
        <location filename="../src/dlg_settings.cpp" line="554"/>
        <source>Enable &amp;price tag feature from deckbrew.com</source>
        <translation>deckbrew.com을 이용한 카드 가격 정보 조회 기능</translation>
    </message>
    <message>
        <location filename="../src/dlg_settings.cpp" line="555"/>
        <source>General</source>
        <translation>일반</translation>
    </message>
</context>
<context>
    <name>DeckListModel</name>
    <message>
        <location filename="../src/decklistmodel.cpp" line="140"/>
        <source>Number</source>
        <translation>카드 장수</translation>
    </message>
    <message>
        <location filename="../src/decklistmodel.cpp" line="141"/>
        <source>Card</source>
        <translation>카드 이름</translation>
    </message>
    <message>
        <location filename="../src/decklistmodel.cpp" line="142"/>
        <source>Price</source>
        <translation>가격</translation>
    </message>
</context>
<context>
    <name>DeckStatsInterface</name>
    <message>
        <location filename="../src/deckstats_interface.cpp" line="26"/>
        <location filename="../src/deckstats_interface.cpp" line="37"/>
        <source>Error</source>
        <translation>오류</translation>
    </message>
    <message>
        <location filename="../src/deckstats_interface.cpp" line="37"/>
        <source>The reply from the server could not be parsed.</source>
        <translation>서버로부터 받은 응답을 해석할 수 없었습니다.</translation>
    </message>
</context>
<context>
    <name>DeckViewContainer</name>
    <message>
        <location filename="../src/tab_game.cpp" line="126"/>
        <source>Load &amp;local deck</source>
        <translation>로컬 덱 불러오기</translation>
    </message>
    <message>
        <location filename="../src/tab_game.cpp" line="127"/>
        <source>Load d&amp;eck from server</source>
        <translation>서버에 저장된 덱 불러오기</translation>
    </message>
    <message>
        <location filename="../src/tab_game.cpp" line="128"/>
        <source>Ready to s&amp;tart</source>
        <translation>시작 준비</translation>
    </message>
    <message>
        <location filename="../src/tab_game.cpp" line="143"/>
        <source>S&amp;ideboard unlocked</source>
        <translation>사이드보드 교체 활성화</translation>
    </message>
    <message>
        <location filename="../src/tab_game.cpp" line="145"/>
        <source>S&amp;ideboard locked</source>
        <translation>사이드보드 교체 비활성화</translation>
    </message>
    <message>
        <location filename="../src/tab_game.cpp" line="150"/>
        <source>Load deck</source>
        <translation>덱 불러오기</translation>
    </message>
    <message>
        <location filename="../src/tab_game.cpp" line="160"/>
        <source>Error</source>
        <translation>오류</translation>
    </message>
    <message>
        <location filename="../src/tab_game.cpp" line="160"/>
        <source>The selected file could not be loaded.</source>
        <translation>지정하신 파일을 불러올 수 없었습니다.</translation>
    </message>
</context>
<context>
    <name>DlgCardSearch</name>
    <message>
        <location filename="../src/dlg_cardsearch.cpp" line="15"/>
        <source>Card name:</source>
        <translation>카드 이름:</translation>
    </message>
    <message>
        <location filename="../src/dlg_cardsearch.cpp" line="18"/>
        <source>Card text:</source>
        <translation>카드 텍스트:</translation>
    </message>
    <message>
        <location filename="../src/dlg_cardsearch.cpp" line="21"/>
        <source>Card type (OR):</source>
        <translation>카드 유형(OR):</translation>
    </message>
    <message>
        <location filename="../src/dlg_cardsearch.cpp" line="31"/>
        <source>Color (OR):</source>
        <translation>카드 색깔(OR):</translation>
    </message>
    <message>
        <location filename="../src/dlg_cardsearch.cpp" line="41"/>
        <source>O&amp;K</source>
        <translation>확인</translation>
    </message>
    <message>
        <location filename="../src/dlg_cardsearch.cpp" line="44"/>
        <source>&amp;Cancel</source>
        <translation>취소</translation>
    </message>
    <message>
        <location filename="../src/dlg_cardsearch.cpp" line="66"/>
        <source>Card search</source>
        <translation>카드 검색</translation>
    </message>
</context>
<context>
    <name>DlgConnect</name>
    <message>
        <location filename="../src/dlg_connect.cpp" line="17"/>
        <source>&amp;Host:</source>
        <translation>호스트 IP:</translation>
    </message>
    <message>
        <location filename="../src/dlg_connect.cpp" line="21"/>
        <source>&amp;Port:</source>
        <translation>포트:</translation>
    </message>
    <message>
        <location filename="../src/dlg_connect.cpp" line="25"/>
        <source>Player &amp;name:</source>
        <translation>사용자명:</translation>
    </message>
    <message>
        <location filename="../src/dlg_connect.cpp" line="29"/>
        <source>P&amp;assword:</source>
        <translation>비밀번호:</translation>
    </message>
    <message>
        <location filename="../src/dlg_connect.cpp" line="34"/>
        <source>&amp;Save password</source>
        <translation>비밀번호 저장</translation>
    </message>
    <message>
        <location filename="../src/dlg_connect.cpp" line="37"/>
        <source>A&amp;uto connect at start</source>
        <translation>코카트리스 시작 시 자동 연결</translation>
    </message>
    <message>
        <location filename="../src/dlg_connect.cpp" line="71"/>
        <source>Connect to server</source>
        <translation>서버로 연결</translation>
    </message>
</context>
<context>
    <name>DlgCreateGame</name>
    <message>
        <location filename="../src/dlg_creategame.cpp" line="23"/>
        <source>&amp;Description:</source>
        <translation>게임 이름:</translation>
    </message>
    <message>
        <location filename="../src/dlg_creategame.cpp" line="52"/>
        <source>&amp;Password:</source>
        <translation>비밀번호:</translation>
    </message>
    <message>
        <location filename="../src/dlg_creategame.cpp" line="28"/>
        <source>P&amp;layers:</source>
        <translation>게임 참가 인원:</translation>
    </message>
    <message>
        <location filename="../src/dlg_creategame.cpp" line="49"/>
        <source>Game type</source>
        <translation>게임 종류</translation>
    </message>
    <message>
        <location filename="../src/dlg_creategame.cpp" line="56"/>
        <source>Only &amp;buddies can join</source>
        <translation>친구만 입장 가능</translation>
    </message>
    <message>
        <location filename="../src/dlg_creategame.cpp" line="57"/>
        <source>Only &amp;registered users can join</source>
        <translation>서버에 가입한 사용자만 입장 가능</translation>
    </message>
    <message>
        <location filename="../src/dlg_creategame.cpp" line="72"/>
        <source>Joining restrictions</source>
        <translation>입장 제한</translation>
    </message>
    <message>
        <location filename="../src/dlg_creategame.cpp" line="75"/>
        <source>&amp;Spectators allowed</source>
        <translation>관전자 허용</translation>
    </message>
    <message>
        <location filename="../src/dlg_creategame.cpp" line="78"/>
        <source>Spectators &amp;need a password to join</source>
        <translation>관전자 입장 시 비밀번호 필요</translation>
    </message>
    <message>
        <location filename="../src/dlg_creategame.cpp" line="79"/>
        <source>Spectators can &amp;chat</source>
        <translation>관전자 대화 가능</translation>
    </message>
    <message>
        <location filename="../src/dlg_creategame.cpp" line="80"/>
        <source>Spectators see &amp;everything</source>
        <translation>관전자에게 손 공개</translation>
    </message>
    <message>
        <location filename="../src/dlg_creategame.cpp" line="86"/>
        <source>Spectators</source>
        <translation>관전자</translation>
    </message>
    <message>
        <location filename="../src/dlg_creategame.cpp" line="115"/>
        <source>Create game</source>
        <translation>게임 만들기</translation>
    </message>
    <message>
        <location filename="../src/dlg_creategame.cpp" line="157"/>
        <source>Game information</source>
        <translation>게임 정보</translation>
    </message>
    <message>
        <location filename="../src/dlg_creategame.cpp" line="194"/>
        <source>Error</source>
        <translation>오류</translation>
    </message>
    <message>
        <location filename="../src/dlg_creategame.cpp" line="194"/>
        <source>Server error.</source>
        <translation>서버 오류.</translation>
    </message>
</context>
<context>
    <name>DlgCreateToken</name>
    <message>
        <location filename="../src/dlg_create_token.cpp" line="21"/>
        <source>&amp;Name:</source>
        <translation>토큰 이름:</translation>
    </message>
    <message>
        <location filename="../src/dlg_create_token.cpp" line="22"/>
        <source>Token</source>
        <translation>토큰</translation>
    </message>
    <message>
        <location filename="../src/dlg_create_token.cpp" line="26"/>
        <source>C&amp;olor:</source>
        <translation>토큰 색깔:</translation>
    </message>
    <message>
        <location filename="../src/dlg_create_token.cpp" line="28"/>
        <source>white</source>
        <translation>백색</translation>
    </message>
    <message>
        <location filename="../src/dlg_create_token.cpp" line="29"/>
        <source>blue</source>
        <translation>청색</translation>
    </message>
    <message>
        <location filename="../src/dlg_create_token.cpp" line="30"/>
        <source>black</source>
        <translation>흑색</translation>
    </message>
    <message>
        <location filename="../src/dlg_create_token.cpp" line="31"/>
        <source>red</source>
        <translation>적색</translation>
    </message>
    <message>
        <location filename="../src/dlg_create_token.cpp" line="32"/>
        <source>green</source>
        <translation>녹색</translation>
    </message>
    <message>
        <location filename="../src/dlg_create_token.cpp" line="33"/>
        <source>multicolor</source>
        <translation>다색</translation>
    </message>
    <message>
        <location filename="../src/dlg_create_token.cpp" line="34"/>
        <source>colorless</source>
        <translation>무색</translation>
    </message>
    <message>
        <location filename="../src/dlg_create_token.cpp" line="37"/>
        <source>&amp;P/T:</source>
        <translation>공/방</translation>
    </message>
    <message>
        <location filename="../src/dlg_create_token.cpp" line="41"/>
        <source>&amp;Annotation:</source>
        <translation>주석:</translation>
    </message>
    <message>
        <location filename="../src/dlg_create_token.cpp" line="45"/>
        <source>&amp;Destroy token when it leaves the table</source>
        <translation>토큰이 전장을 떠나면 게임에서 제거됨</translation>
    </message>
    <message>
        <location filename="../src/dlg_create_token.cpp" line="59"/>
        <source>Token data</source>
        <translation>토큰 정보</translation>
    </message>
    <message>
        <location filename="../src/dlg_create_token.cpp" line="67"/>
        <source>Show &amp;all tokens</source>
        <translation>모든 토큰 보기</translation>
    </message>
    <message>
        <location filename="../src/dlg_create_token.cpp" line="69"/>
        <source>Show tokens from this &amp;deck</source>
        <translation>이 덱에서 사용하는 토큰 보기</translation>
    </message>
    <message>
        <location filename="../src/dlg_create_token.cpp" line="103"/>
        <source>Choose token from list</source>
        <translation>목록에서 토큰 선택</translation>
    </message>
    <message>
        <location filename="../src/dlg_create_token.cpp" line="123"/>
        <source>Create token</source>
        <translation>토큰 생성</translation>
    </message>
</context>
<context>
    <name>DlgEditTokens</name>
    <message>
        <location filename="../src/dlg_edit_tokens.cpp" line="21"/>
        <source>&amp;Name:</source>
        <translation>토큰 이름:</translation>
    </message>
    <message>
        <location filename="../src/dlg_edit_tokens.cpp" line="26"/>
        <source>C&amp;olor:</source>
        <translation>토큰 색깔:</translation>
    </message>
    <message>
        <location filename="../src/dlg_edit_tokens.cpp" line="28"/>
        <source>white</source>
        <translation>백색</translation>
    </message>
    <message>
        <location filename="../src/dlg_edit_tokens.cpp" line="29"/>
        <source>blue</source>
        <translation>청색</translation>
    </message>
    <message>
        <location filename="../src/dlg_edit_tokens.cpp" line="30"/>
        <source>black</source>
        <translation>흑색</translation>
    </message>
    <message>
        <location filename="../src/dlg_edit_tokens.cpp" line="31"/>
        <source>red</source>
        <translation>적색</translation>
    </message>
    <message>
        <location filename="../src/dlg_edit_tokens.cpp" line="32"/>
        <source>green</source>
        <translation>녹색</translation>
    </message>
    <message>
        <location filename="../src/dlg_edit_tokens.cpp" line="33"/>
        <source>multicolor</source>
        <translation>다색</translation>
    </message>
    <message>
        <location filename="../src/dlg_edit_tokens.cpp" line="34"/>
        <source>colorless</source>
        <translation>무색</translation>
    </message>
    <message>
        <location filename="../src/dlg_edit_tokens.cpp" line="38"/>
        <source>&amp;P/T:</source>
        <translation>공/방</translation>
    </message>
    <message>
        <location filename="../src/dlg_edit_tokens.cpp" line="43"/>
        <source>&amp;Annotation:</source>
        <translation>주석:</translation>
    </message>
    <message>
        <location filename="../src/dlg_edit_tokens.cpp" line="58"/>
        <source>Token data</source>
        <translation>토큰 정보</translation>
    </message>
    <message>
        <location filename="../src/dlg_edit_tokens.cpp" line="85"/>
        <location filename="../src/dlg_edit_tokens.cpp" line="137"/>
        <source>Add token</source>
        <translation>토큰 추가</translation>
    </message>
    <message>
        <location filename="../src/dlg_edit_tokens.cpp" line="88"/>
        <source>Remove token</source>
        <translation>토큰 삭제</translation>
    </message>
    <message>
        <location filename="../src/dlg_edit_tokens.cpp" line="113"/>
        <source>Edit tokens</source>
        <translation>토큰 수정</translation>
    </message>
    <message>
        <location filename="../src/dlg_edit_tokens.cpp" line="137"/>
        <source>Please enter the name of the token:</source>
        <translation>토큰의 이름을 입력하여 주십시오.</translation>
    </message>
    <message>
        <location filename="../src/dlg_edit_tokens.cpp" line="139"/>
        <source>Error</source>
        <translation>오류</translation>
    </message>
    <message>
        <location filename="../src/dlg_edit_tokens.cpp" line="139"/>
        <source>The chosen name conflicts with an existing card or token.</source>
        <translation>이미 존재하는 토큰이나 카드와 중복되는 이름입니다.</translation>
    </message>
</context>
<context>
    <name>DlgFilterGames</name>
    <message>
        <location filename="../src/dlg_filter_games.cpp" line="23"/>
        <source>Show &amp;unavailable games</source>
        <translation>참가 불가능한 게임 표시</translation>
    </message>
    <message>
        <source>Show &amp;password protected games</source>
        <translation type="vanished">비밀번호가 걸려있는 게임 표시</translation>
    </message>
    <message>
        <location filename="../src/dlg_filter_games.cpp" line="26"/>
        <source>Hide &amp;password protected games</source>
        <translation type="unfinished"></translation>
    </message>
    <message>
        <location filename="../src/dlg_filter_games.cpp" line="31"/>
        <source>Game &amp;description:</source>
        <translation>게임 이름:</translation>
    </message>
    <message>
        <location filename="../src/dlg_filter_games.cpp" line="36"/>
        <source>&amp;Creator name:</source>
        <translation>방장 이름:</translation>
    </message>
    <message>
        <location filename="../src/dlg_filter_games.cpp" line="52"/>
        <source>&amp;Game types</source>
        <translation>게임 종류</translation>
    </message>
    <message>
        <location filename="../src/dlg_filter_games.cpp" line="57"/>
        <source>at &amp;least:</source>
        <translation>최소 참가 인원:</translation>
    </message>
    <message>
        <location filename="../src/dlg_filter_games.cpp" line="64"/>
        <source>at &amp;most:</source>
        <translation>최대 참가 인원:</translation>
    </message>
    <message>
        <location filename="../src/dlg_filter_games.cpp" line="77"/>
        <source>Maximum player count</source>
        <translation>최대 플레이어 인원</translation>
    </message>
    <message>
        <location filename="../src/dlg_filter_games.cpp" line="109"/>
        <source>Filter games</source>
        <translation>게임 필터</translation>
    </message>
</context>
<context>
    <name>DlgLoadDeckFromClipboard</name>
    <message>
        <location filename="../src/dlg_load_deck_from_clipboard.cpp" line="19"/>
        <source>&amp;Refresh</source>
        <translation>새로고침</translation>
    </message>
    <message>
        <location filename="../src/dlg_load_deck_from_clipboard.cpp" line="34"/>
        <source>Load deck from clipboard</source>
        <translation>클립보드에서 덱 가져오기</translation>
    </message>
    <message>
        <location filename="../src/dlg_load_deck_from_clipboard.cpp" line="55"/>
        <source>Error</source>
        <translation>오류</translation>
    </message>
    <message>
        <location filename="../src/dlg_load_deck_from_clipboard.cpp" line="55"/>
        <source>Invalid deck list.</source>
        <translation>클립보드의 덱 리스트를 읽어올 수 없습니다.</translation>
    </message>
</context>
<context>
    <name>DlgLoadRemoteDeck</name>
    <message>
        <location filename="../src/dlg_load_remote_deck.cpp" line="25"/>
        <source>Load deck</source>
        <translation>덱 불러오기</translation>
    </message>
</context>
<context>
    <name>DlgSettings</name>
    <message>
        <location filename="../src/dlg_settings.cpp" line="837"/>
        <location filename="../src/dlg_settings.cpp" line="843"/>
        <location filename="../src/dlg_settings.cpp" line="849"/>
        <source>Error</source>
        <translation>오류</translation>
    </message>
    <message>
        <location filename="../src/dlg_settings.cpp" line="791"/>
        <source>Unknown Error loading card database</source>
        <translation>데이터베이스를 불러올 때 미상의 오류가 발생하였습니다.</translation>
    </message>
    <message>
        <location filename="../src/dlg_settings.cpp" line="800"/>
        <source>Your card database is invalid.

Cockatrice may not function correctly with an invalid database

You may need to rerun oracle to update your card database.

Would you like to change your database location setting?</source>
        <translation>카드 데이터베이스가 손상되었습니다.

잘못된 데이터베이스를 사용 시 코카트리스에 오류가 발생 할 수 있습니다.

오라클을 다시 실행하여 카드 데이터베이스를 갱신할 수 있습니다.

데이터베이스 경로를 다시 설정하시겠습니까?</translation>
    </message>
    <message>
        <location filename="../src/dlg_settings.cpp" line="807"/>
        <source>Your card database version is too old.

This can cause problems loading card information or images

Usually this can be fixed by rerunning oracle to to update your card database.

Would you like to change your database location setting?</source>
        <translation>카드 데이터베이스가 너무 오래되었습니다.

카드 정보나 이미지를 불러올때 오류가 발생할 수 있습니다.

오라클을 다시 실행하여 카드 데이터베이스를 갱신하는 것을 권장 합니다.

데이터베이스 경로를 다시 설정하시겠습니까?</translation>
    </message>
    <message>
        <location filename="../src/dlg_settings.cpp" line="814"/>
        <source>Your card database did not finish loading

Please file a ticket at http://github.com/Daenyth/Cockatrice/issues with your cards.xml attached

Would you like to change your database location setting?</source>
        <translation>카드 데이터베이스를 완전히 불러올 수 없습니다.

http://github.com/Daenyth/Cockatrice/issues 에 cards.xml를 첨부하여 버그 리포팅을 하여 주십시오.

데이터베이스 경로를 다시 설정하시겠습니까?</translation>
    </message>
    <message>
        <location filename="../src/dlg_settings.cpp" line="820"/>
        <source>File Error loading your card database.

Would you like to change your database location setting?</source>
        <translation>파일 오류 : 카드 데이터베이스를 불러오는 중 오류가 발생하였습니다.

데이터베이스 경로를 다시 설정하시겠습니까?</translation>
    </message>
    <message>
        <location filename="../src/dlg_settings.cpp" line="825"/>
        <source>Your card database was loaded but contains no cards.

Would you like to change your database location setting?</source>
        <translation>카드 데이터베이스를 불러왔지만 카드 정보가 없었습니다.

데이터베이스 경로를 다시 설정하시겠습니까?</translation>
    </message>
    <message>
        <location filename="../src/dlg_settings.cpp" line="830"/>
        <source>Unknown card database load status

Please file a ticket at http://github.com/Daenyth/Cockatrice/issues

Would you like to change your database location setting?</source>
        <translation>카드 데이터베이스를 불러오는 중 알 수 없는 오류가 발생하였습니다.

http://github.com/Daenyth/Cockatrice/issues 에 cards.xml를 첨부하여 버그 리포팅을 해주십시오.

데이터베이스 경로를 다시 설정하시겠습니까?</translation>
    </message>
    <message>
        <location filename="../src/dlg_settings.cpp" line="843"/>
        <source>The path to your deck directory is invalid. Would you like to go back and set the correct path?</source>
        <translation>덱 파일을 보관하는 디렉토리의 경로가 잘못되었습니다.
경로를 다시 설정하시겠습니까?</translation>
    </message>
    <message>
        <location filename="../src/dlg_settings.cpp" line="849"/>
        <source>The path to your card pictures directory is invalid. Would you like to go back and set the correct path?</source>
        <translation>카드 이미지 파일을 보관하는 디렉토리의 경로가 잘못되었습니다.
경로를 다시 설정하시겠습니까?</translation>
    </message>
    <message>
        <location filename="../src/dlg_settings.cpp" line="858"/>
        <source>Settings</source>
        <translation>환경설정</translation>
    </message>
    <message>
        <location filename="../src/dlg_settings.cpp" line="860"/>
        <source>General</source>
        <translation>일반</translation>
    </message>
    <message>
        <location filename="../src/dlg_settings.cpp" line="861"/>
        <source>Appearance</source>
        <translation>외형</translation>
    </message>
    <message>
        <location filename="../src/dlg_settings.cpp" line="862"/>
        <source>User interface</source>
        <translation>인터페이스</translation>
    </message>
    <message>
        <location filename="../src/dlg_settings.cpp" line="863"/>
        <source>Deck editor</source>
        <translation>덱 편집기</translation>
    </message>
    <message>
        <location filename="../src/dlg_settings.cpp" line="864"/>
        <source>Chat Settings</source>
        <translation>대화 설정</translation>
    </message>
</context>
<context>
    <name>GameSelector</name>
    <message>
        <location filename="../src/gameselector.cpp" line="185"/>
        <source>C&amp;reate</source>
        <translation>게임 생성</translation>
    </message>
    <message>
        <location filename="../src/gameselector.cpp" line="186"/>
        <source>&amp;Join</source>
        <translation>게임 참가</translation>
    </message>
    <message>
        <location filename="../src/gameselector.cpp" line="128"/>
        <location filename="../src/gameselector.cpp" line="129"/>
        <location filename="../src/gameselector.cpp" line="130"/>
        <location filename="../src/gameselector.cpp" line="131"/>
        <location filename="../src/gameselector.cpp" line="132"/>
        <location filename="../src/gameselector.cpp" line="133"/>
        <location filename="../src/gameselector.cpp" line="134"/>
        <location filename="../src/gameselector.cpp" line="135"/>
        <location filename="../src/gameselector.cpp" line="165"/>
        <source>Error</source>
        <translation>오류</translation>
    </message>
    <message>
        <location filename="../src/gameselector.cpp" line="128"/>
        <source>Please join the appropriate room first.</source>
        <translation>게임에 먼저 들어가시기 바랍니다.</translation>
    </message>
    <message>
        <location filename="../src/gameselector.cpp" line="129"/>
        <source>Wrong password.</source>
        <translation>잘못된 비밀번호를 입력하셨습니다.</translation>
    </message>
    <message>
        <location filename="../src/gameselector.cpp" line="130"/>
        <source>Spectators are not allowed in this game.</source>
        <translation>관전이 허용되지 않은 게임입니다.</translation>
    </message>
    <message>
        <location filename="../src/gameselector.cpp" line="131"/>
        <source>The game is already full.</source>
        <translation>게임 인원이 전부 찼습니다.</translation>
    </message>
    <message>
        <location filename="../src/gameselector.cpp" line="132"/>
        <source>The game does not exist any more.</source>
        <translation>게임이 더 이상 존재하지 않습니다.</translation>
    </message>
    <message>
        <location filename="../src/gameselector.cpp" line="133"/>
        <source>This game is only open to registered users.</source>
        <translation>서버에 가입한 사용자만 참가 할 수 있습니다.</translation>
    </message>
    <message>
        <location filename="../src/gameselector.cpp" line="134"/>
        <source>This game is only open to its creator&apos;s buddies.</source>
        <translation>방장의 친구 목록에 등록된 사용자만 참가 할 수 있습니다.</translation>
    </message>
    <message>
        <location filename="../src/gameselector.cpp" line="135"/>
        <source>You are being ignored by the creator of this game.</source>
        <translation>방장이 당신을 차단하였습니다.</translation>
    </message>
    <message>
        <location filename="../src/gameselector.cpp" line="152"/>
        <source>Join game</source>
        <translation>게임 참가</translation>
    </message>
    <message>
        <location filename="../src/gameselector.cpp" line="152"/>
        <source>Password:</source>
        <translation>비밀번호:</translation>
    </message>
    <message>
        <location filename="../src/gameselector.cpp" line="165"/>
        <source>Please join the respective room first.</source>
        <translation>해당되는 게임에 먼저 들어가시기 바랍니다.</translation>
    </message>
    <message>
        <location filename="../src/gameselector.cpp" line="181"/>
        <source>Games</source>
        <translation>게임 목록</translation>
    </message>
    <message>
        <location filename="../src/gameselector.cpp" line="182"/>
        <source>&amp;Filter games</source>
        <translation>게임 목록 필터</translation>
    </message>
    <message>
        <location filename="../src/gameselector.cpp" line="183"/>
        <source>C&amp;lear filter</source>
        <translation>필터 초기화</translation>
    </message>
    <message>
        <location filename="../src/gameselector.cpp" line="187"/>
        <source>J&amp;oin as spectator</source>
        <translation>관전자로 참가하기</translation>
    </message>
</context>
<context>
    <name>GameView</name>
    <message>
        <location filename="../src/gameview.cpp" line="22"/>
        <source>Esc</source>
        <translation>Esc</translation>
    </message>
</context>
<context>
    <name>GamesModel</name>
    <message>
        <source>yes</source>
        <translation type="vanished">예</translation>
    </message>
    <message>
        <source>no</source>
        <translation type="vanished">아니오</translation>
    </message>
    <message>
        <location filename="../src/gamesmodel.cpp" line="192"/>
        <source>Game Created</source>
        <translation>게임 개설 시간</translation>
    </message>
    <message>
        <location filename="../src/gamesmodel.cpp" line="194"/>
        <source>Creator</source>
        <translation>방장</translation>
    </message>
    <message>
        <location filename="../src/gamesmodel.cpp" line="193"/>
        <source>Description</source>
        <translation>게임 이름</translation>
    </message>
    <message>
        <source>yes, free for spectators</source>
        <translation type="vanished">예, 관전은 자유</translation>
    </message>
    <message>
        <location filename="../src/gamesmodel.cpp" line="146"/>
        <source>password</source>
        <translation>비밀번호 필요</translation>
    </message>
    <message>
        <location filename="../src/gamesmodel.cpp" line="148"/>
        <source>buddies only</source>
        <translation>친구만</translation>
    </message>
    <message>
        <location filename="../src/gamesmodel.cpp" line="150"/>
        <source>reg. users only</source>
        <translation>가입한 사용자만</translation>
    </message>
    <message>
        <location filename="../src/gamesmodel.cpp" line="176"/>
        <source>not allowed</source>
        <translation>허용 안됨</translation>
    </message>
    <message>
        <location filename="../src/gamesmodel.cpp" line="191"/>
        <source>Room</source>
        <translation>게임</translation>
    </message>
    <message>
        <location filename="../src/gamesmodel.cpp" line="195"/>
        <source>Game Type</source>
        <translation>게임 종류</translation>
    </message>
    <message>
        <source>Password</source>
        <translation type="vanished">비밀번호</translation>
    </message>
    <message>
        <location filename="../src/gamesmodel.cpp" line="196"/>
        <source>Restrictions</source>
        <translation>입장 제한</translation>
    </message>
    <message>
        <location filename="../src/gamesmodel.cpp" line="197"/>
        <source>Players</source>
        <translation>플레이어</translation>
    </message>
    <message>
        <location filename="../src/gamesmodel.cpp" line="198"/>
        <source>Spectators</source>
        <translation>관전자</translation>
    </message>
</context>
<context>
    <name>GeneralSettingsPage</name>
    <message>
        <location filename="../src/dlg_settings.cpp" line="233"/>
        <source>Reset/Clear Downloaded Pictures</source>
        <translation>저장된 이미지 초기화</translation>
    </message>
    <message>
        <location filename="../src/dlg_settings.cpp" line="143"/>
        <location filename="../src/dlg_settings.cpp" line="153"/>
        <location filename="../src/dlg_settings.cpp" line="163"/>
        <location filename="../src/dlg_settings.cpp" line="197"/>
        <location filename="../src/dlg_settings.cpp" line="207"/>
        <source>Choose path</source>
        <translation>경로 선택</translation>
    </message>
    <message>
        <location filename="../src/dlg_settings.cpp" line="190"/>
        <source>Success</source>
        <translation>성공</translation>
    </message>
    <message>
        <location filename="../src/dlg_settings.cpp" line="190"/>
        <source>Downloaded card pictures have been reset.</source>
        <translation>저장된 카드 이미지 파일들이 초기화 되었습니다.</translation>
    </message>
    <message>
        <location filename="../src/dlg_settings.cpp" line="192"/>
        <source>Error</source>
        <translation>오류</translation>
    </message>
    <message>
        <location filename="../src/dlg_settings.cpp" line="192"/>
        <source>One or more downloaded card pictures could not be cleared.</source>
        <translation>저장된 카드 이미지 파일을 초기화 시킬 수 없었습니다.</translation>
    </message>
    <message>
        <location filename="../src/dlg_settings.cpp" line="222"/>
        <source>Personal settings</source>
        <translation>개인 설정</translation>
    </message>
    <message>
        <location filename="../src/dlg_settings.cpp" line="223"/>
        <source>Language:</source>
        <translation>언어:</translation>
    </message>
    <message>
        <location filename="../src/dlg_settings.cpp" line="224"/>
        <source>Download card pictures on the fly</source>
        <translation>카드 이미지 파일 자동 다운로드</translation>
    </message>
    <message>
        <location filename="../src/dlg_settings.cpp" line="225"/>
        <source>Download high-quality card pictures</source>
        <translation>고화질 카드 이미지 사용</translation>
    </message>
    <message>
        <location filename="../src/dlg_settings.cpp" line="226"/>
        <source>Paths</source>
        <translation>디렉토리 경로</translation>
    </message>
    <message>
        <location filename="../src/dlg_settings.cpp" line="227"/>
        <source>Decks directory:</source>
        <translation>덱 파일 경로:</translation>
    </message>
    <message>
        <location filename="../src/dlg_settings.cpp" line="228"/>
        <source>Replays directory:</source>
        <translation>리플레이 파일 경로:</translation>
    </message>
    <message>
        <location filename="../src/dlg_settings.cpp" line="229"/>
        <source>Pictures directory:</source>
        <translation>카드 이미지 경로:</translation>
    </message>
    <message>
        <location filename="../src/dlg_settings.cpp" line="230"/>
        <source>Card database:</source>
        <translation>카드 데이터베이스 경로:</translation>
    </message>
    <message>
        <location filename="../src/dlg_settings.cpp" line="231"/>
        <source>Token database:</source>
        <translation>토큰 데이터베이스 경로:</translation>
    </message>
    <message>
        <location filename="../src/dlg_settings.cpp" line="232"/>
        <source>Picture cache size:</source>
        <translation>카드 이미지 캐시 최대 용량:</translation>
    </message>
    <message>
        <location filename="../src/dlg_settings.cpp" line="37"/>
        <location filename="../src/dlg_settings.cpp" line="138"/>
        <source>English</source>
        <translation>한국어</translation>
    </message>
</context>
<context>
    <name>MainWindow</name>
    <message>
        <location filename="../src/window_main.cpp" line="67"/>
        <source>There are too many concurrent connections from your address.</source>
        <translation>해당 IP주소에서 동시에 연결된 회선이 너무 많습니다.</translation>
    </message>
    <message>
        <location filename="../src/window_main.cpp" line="78"/>
        <source>Scheduled server shutdown.</source>
        <translation>정기 점검 중입니다.</translation>
    </message>
    <message>
        <location filename="../src/window_main.cpp" line="69"/>
        <source>Banned by moderator</source>
        <translation>관리자에 의하여 서버에서 추방 당하였습니다.</translation>
    </message>
    <message>
        <location filename="../src/window_main.cpp" line="71"/>
        <source>Expected end time: %1</source>
        <translation>예상 추방 종료 시간: %1</translation>
    </message>
    <message>
        <location filename="../src/window_main.cpp" line="73"/>
        <source>This ban lasts indefinitely.</source>
        <translation>영구적 추방입니다.</translation>
    </message>
    <message>
        <location filename="../src/window_main.cpp" line="79"/>
        <location filename="../src/window_main.cpp" line="261"/>
        <source>Invalid username.</source>
        <translation>잘못된 사용자명입니다.</translation>
    </message>
    <message>
        <location filename="../src/window_main.cpp" line="82"/>
        <source>Connection closed</source>
        <translation>서버와의 연결이 끊어졌습니다.</translation>
    </message>
    <message>
        <location filename="../src/window_main.cpp" line="82"/>
        <source>The server has terminated your connection.
Reason: %1</source>
        <translation>서버에서 연결을 끊었습니다.
사유: %1</translation>
    </message>
    <message>
        <location filename="../src/window_main.cpp" line="87"/>
        <source>Scheduled server shutdown</source>
        <translation>정기 점검</translation>
    </message>
    <message numerus="yes">
        <location filename="../src/window_main.cpp" line="87"/>
        <source>The server is going to be restarted in %n minute(s).
All running games will be lost.
Reason for shutdown: %1</source>
        <translation>
            <numerusform>서버가 %n분 후 재시작 할 예정입니다.
진행 중인 게임은 저장되지 않습니다.
서버 재시작 사유: %1</numerusform>
        </translation>
    </message>
    <message>
        <location filename="../src/window_main.cpp" line="136"/>
        <source>Number of players</source>
        <translation>플레이어 인원</translation>
    </message>
    <message>
        <location filename="../src/window_main.cpp" line="136"/>
        <source>Please enter the number of players.</source>
        <translation>최대 플레이어 인원을 입력하여 주십시오</translation>
    </message>
    <message>
        <location filename="../src/window_main.cpp" line="145"/>
        <location filename="../src/window_main.cpp" line="151"/>
        <source>Player %1</source>
        <translation>플레이어 %1</translation>
    </message>
    <message>
        <location filename="../src/window_main.cpp" line="163"/>
        <source>Load replay</source>
        <translation>리플레이 불러오기</translation>
    </message>
    <message>
        <location filename="../src/window_main.cpp" line="217"/>
        <source>About Cockatrice</source>
        <translation>코카트리스에 관하여</translation>
    </message>
    <message>
        <location filename="../src/window_main.cpp" line="219"/>
        <source>Version %1</source>
        <translation>버전 %1</translation>
    </message>
    <message>
        <location filename="../src/window_main.cpp" line="220"/>
        <source>Authors:</source>
        <translation>제작:</translation>
    </message>
    <message>
        <location filename="../src/window_main.cpp" line="221"/>
        <source>Translators:</source>
        <translation>번역:</translation>
    </message>
    <message>
        <location filename="../src/window_main.cpp" line="222"/>
        <source>Spanish:</source>
        <translation>스페인어:</translation>
    </message>
    <message>
        <location filename="../src/window_main.cpp" line="223"/>
        <source>Portugese (Portugal):</source>
        <translation>포르투갈어(포르투갈):</translation>
    </message>
    <message>
        <location filename="../src/window_main.cpp" line="224"/>
        <source>Portugese (Brazil):</source>
        <translation>포르투갈어(브라질):</translation>
    </message>
    <message>
        <location filename="../src/window_main.cpp" line="225"/>
        <source>French:</source>
        <translation>프랑스어:</translation>
    </message>
    <message>
        <location filename="../src/window_main.cpp" line="226"/>
        <source>Japanese:</source>
        <translation>일본어:</translation>
    </message>
    <message>
        <location filename="../src/window_main.cpp" line="227"/>
        <source>Korean:</source>
        <translation>한국어:</translation>
    </message>
    <message>
        <location filename="../src/window_main.cpp" line="228"/>
        <source>Russian:</source>
        <translation>러시아어:</translation>
    </message>
    <message>
        <location filename="../src/window_main.cpp" line="229"/>
        <source>Italian:</source>
        <translation>이탈리아어:</translation>
    </message>
    <message>
        <location filename="../src/window_main.cpp" line="230"/>
        <source>Swedish:</source>
        <translation>스웨덴어:</translation>
    </message>
    <message>
        <location filename="../src/window_main.cpp" line="236"/>
        <location filename="../src/window_main.cpp" line="243"/>
        <location filename="../src/window_main.cpp" line="246"/>
        <location filename="../src/window_main.cpp" line="257"/>
        <location filename="../src/window_main.cpp" line="261"/>
        <location filename="../src/window_main.cpp" line="264"/>
        <location filename="../src/window_main.cpp" line="267"/>
        <location filename="../src/window_main.cpp" line="273"/>
        <location filename="../src/window_main.cpp" line="279"/>
        <location filename="../src/window_main.cpp" line="281"/>
        <source>Error</source>
        <translation>오류</translation>
    </message>
    <message>
        <location filename="../src/window_main.cpp" line="236"/>
        <source>Server timeout</source>
        <translation>서버 응답시간 초과</translation>
    </message>
    <message>
        <location filename="../src/window_main.cpp" line="243"/>
        <source>Incorrect username or password. Please check your authentication information and try again.</source>
        <translation>잘못된 사용자명이나 비밀번호입니다.
확인 후 다시 시도하여 주십시오.</translation>
    </message>
    <message>
        <location filename="../src/window_main.cpp" line="246"/>
        <source>There is already an active session using this user name.
Please close that session first and re-login.</source>
        <translation>해당 사용자명으로 연결된 다른 세션이 있습니다.
해당 세션을 종료 한 후에 다시 시도하여 주십시오.</translation>
    </message>
    <message>
        <location filename="../src/window_main.cpp" line="251"/>
        <source>You are banned until %1.</source>
        <translation>%1까지 추방 당하였습니다.</translation>
    </message>
    <message>
        <location filename="../src/window_main.cpp" line="253"/>
        <source>You are banned indefinitely.</source>
        <translation>당신은 무기한 추방 당하였습니다.</translation>
    </message>
    <message>
        <location filename="../src/window_main.cpp" line="264"/>
        <source>This server requires user registration.</source>
        <translation>현재 연결된 서버는 가입이 필요합니다.</translation>
    </message>
    <message>
        <location filename="../src/window_main.cpp" line="267"/>
        <source>Unknown login error: %1</source>
        <translation>알 수 없는 로그인 오류: %1</translation>
    </message>
    <message>
        <location filename="../src/window_main.cpp" line="273"/>
        <source>Socket error: %1</source>
        <translation>소켓 오류: %1</translation>
    </message>
    <message>
        <location filename="../src/window_main.cpp" line="279"/>
        <source>You are trying to connect to an obsolete server. Please downgrade your Cockatrice version or connect to a suitable server.
Local version is %1, remote version is %2.</source>
        <translation>서버 버전이 클라이언트보다 오래되었습니다.
클라이언트를 다운그레이드하거나 다른 서버에 연결하여 주시기 바랍니다.
클라이언트 버전 %1, 서버 버전 %2.</translation>
    </message>
    <message>
        <location filename="../src/window_main.cpp" line="281"/>
        <source>Your Cockatrice client is obsolete. Please update your Cockatrice version.
Local version is %1, remote version is %2.</source>
        <translation>코카트리스 클라이언트 버전이 오래되었습니다.
클라이언트를 업데이트하여 주십시오.
클라이언트 버전 %1, 서버 버전 %2.</translation>
    </message>
    <message>
        <location filename="../src/window_main.cpp" line="287"/>
        <source>Connecting to %1...</source>
        <translation>%1로 연결 시도 중...</translation>
    </message>
    <message>
        <location filename="../src/window_main.cpp" line="288"/>
        <source>Disconnected</source>
        <translation>연결 안됨</translation>
    </message>
    <message>
        <location filename="../src/window_main.cpp" line="289"/>
        <source>Connected, logging in at %1</source>
        <translation>연결됨, %1로 로그인 시도 중</translation>
    </message>
    <message>
        <location filename="../src/window_main.cpp" line="290"/>
        <source>Logged in at %1</source>
        <translation>%1에 로그인됨</translation>
    </message>
    <message>
        <location filename="../src/window_main.cpp" line="299"/>
        <source>&amp;Connect...</source>
        <translation>서버로 연결</translation>
    </message>
    <message>
        <location filename="../src/window_main.cpp" line="300"/>
        <source>&amp;Disconnect</source>
        <translation>서버와의 연결 해제</translation>
    </message>
    <message>
        <location filename="../src/window_main.cpp" line="301"/>
        <source>Start &amp;local game...</source>
        <translation>오프라인 게임 시작</translation>
    </message>
    <message>
        <location filename="../src/window_main.cpp" line="302"/>
        <source>&amp;Watch replay...</source>
        <translation>리플레이 재생</translation>
    </message>
    <message>
        <location filename="../src/window_main.cpp" line="303"/>
        <source>&amp;Deck editor</source>
        <translation>덱 편집기</translation>
    </message>
    <message>
        <location filename="../src/window_main.cpp" line="304"/>
        <source>&amp;Full screen</source>
        <translation>전체 화면</translation>
    </message>
    <message>
        <location filename="../src/window_main.cpp" line="305"/>
        <source>Ctrl+F</source>
        <translation>Ctrl+F</translation>
    </message>
    <message>
        <location filename="../src/window_main.cpp" line="306"/>
        <source>&amp;Settings...</source>
        <translation>환경설정</translation>
    </message>
    <message>
        <location filename="../src/window_main.cpp" line="307"/>
        <source>&amp;Exit</source>
        <translation>끝내기</translation>
    </message>
    <message>
        <location filename="../src/window_main.cpp" line="309"/>
        <source>&amp;Cockatrice</source>
        <translation>코카트리스</translation>
    </message>
    <message>
        <location filename="../src/window_main.cpp" line="311"/>
        <source>&amp;About Cockatrice</source>
        <translation>코카트리스에 관하여</translation>
    </message>
    <message>
        <location filename="../src/window_main.cpp" line="312"/>
        <source>&amp;Help</source>
        <translation>도움말</translation>
    </message>
    <message>
<<<<<<< HEAD
        <location filename="../src/window_main.cpp" line="409"/>
=======
        <location filename="../src/window_main.cpp" line="430"/>
>>>>>>> 43a9ac61
        <source>Are you sure?</source>
        <translation>확실하십니까?</translation>
    </message>
    <message>
<<<<<<< HEAD
        <location filename="../src/window_main.cpp" line="409"/>
=======
        <location filename="../src/window_main.cpp" line="430"/>
>>>>>>> 43a9ac61
        <source>There are still open games. Are you sure you want to quit?</source>
        <translation>참여 중인 게임이 있습니다. 
정말로 코카트리스를 종료하시겠습니까?</translation>
    </message>
</context>
<context>
    <name>MessageLogWidget</name>
    <message>
        <location filename="../src/messagelogwidget.cpp" line="72"/>
        <source>The game has been closed.</source>
        <translation>게임이 종료되었습니다.</translation>
    </message>
    <message>
        <location filename="../src/messagelogwidget.cpp" line="82"/>
        <source>%1 is now watching the game.</source>
        <translation>%1이(가) 관전을 시작하였습니다.</translation>
    </message>
    <message>
        <location filename="../src/messagelogwidget.cpp" line="87"/>
        <source>%1 is not watching the game any more.</source>
        <translation>%1이(가) 관전을 종료하였습니다.</translation>
    </message>
    <message>
        <location filename="../src/messagelogwidget.cpp" line="40"/>
        <source>You have joined game #%1.</source>
        <comment>female</comment>
        <translation>게임 #%1에 참가하였습니다.</translation>
    </message>
    <message>
        <location filename="../src/messagelogwidget.cpp" line="42"/>
        <source>You have joined game #%1.</source>
        <comment>male</comment>
        <translation>게임 #%1에 참가하였습니다.</translation>
    </message>
    <message>
        <location filename="../src/messagelogwidget.cpp" line="48"/>
        <source>You are watching a replay of game #%1.</source>
        <comment>female</comment>
        <translation>게임 #%1의 리플레이를 보고있습니다.</translation>
    </message>
    <message>
        <location filename="../src/messagelogwidget.cpp" line="50"/>
        <source>You are watching a replay of game #%1.</source>
        <comment>male</comment>
        <translation>게임 #%1의 리플레이를 보고있습니다.</translation>
    </message>
    <message>
        <location filename="../src/messagelogwidget.cpp" line="57"/>
        <source>%1 has joined the game.</source>
        <comment>female</comment>
        <translation>%1이(가) 게임에 참가하였습니다.</translation>
    </message>
    <message>
        <location filename="../src/messagelogwidget.cpp" line="59"/>
        <source>%1 has joined the game.</source>
        <comment>male</comment>
        <translation>%1이(가) 게임에 참가하였습니다.</translation>
    </message>
    <message>
        <location filename="../src/messagelogwidget.cpp" line="65"/>
        <source>%1 has left the game.</source>
        <comment>female</comment>
        <translation>%1이(가) 게임에서 나갔습니다.</translation>
    </message>
    <message>
        <location filename="../src/messagelogwidget.cpp" line="67"/>
        <source>%1 has left the game.</source>
        <comment>male</comment>
        <translation>%1이(가) 게임에서 나갔습니다.</translation>
    </message>
    <message>
        <location filename="../src/messagelogwidget.cpp" line="77"/>
        <source>You have been kicked out of the game.</source>
        <translation>게임에서 강제 퇴장 당하였습니다.</translation>
    </message>
    <message>
        <location filename="../src/messagelogwidget.cpp" line="94"/>
        <source>%1 has loaded a deck (%2).</source>
        <translation>%1이(가) 덱을 불러왔습니다. (해시값: %2)</translation>
    </message>
    <message>
        <location filename="../src/messagelogwidget.cpp" line="96"/>
        <source>%1 has loaded a deck with %2 sideboard cards (%3).</source>
        <translation>%1이(가) %2장의 사이드보드가 있는 덱을 불러왔습니다. (해시값: %3)</translation>
    </message>
    <message>
        <location filename="../src/messagelogwidget.cpp" line="105"/>
        <source>%1 is ready to start the game.</source>
        <comment>female</comment>
        <translation>%1이(가) 게임을 시작할 준비가 되었습니다.</translation>
    </message>
    <message>
        <location filename="../src/messagelogwidget.cpp" line="107"/>
        <source>%1 is ready to start the game.</source>
        <comment>male</comment>
        <translation>%1이(가) 게임을 시작할 준비가 되었습니다.</translation>
    </message>
    <message>
        <location filename="../src/messagelogwidget.cpp" line="113"/>
        <source>%1 is not ready to start the game any more.</source>
        <comment>female</comment>
        <translation>%1은(는) 더 이상 게임을 시작할 준비가 안되었습니다.</translation>
    </message>
    <message>
        <location filename="../src/messagelogwidget.cpp" line="115"/>
        <source>%1 is not ready to start the game any more.</source>
        <comment>male</comment>
        <translation>%1은(는) 더 이상 게임을 시작할 준비가 안되었습니다.</translation>
    </message>
    <message>
        <location filename="../src/messagelogwidget.cpp" line="122"/>
        <source>%1 has locked her sideboard.</source>
        <comment>female</comment>
        <translation>%1이(가) 사이드보드 교체를 비활성화 하였습니다.</translation>
    </message>
    <message>
        <location filename="../src/messagelogwidget.cpp" line="124"/>
        <source>%1 has locked his sideboard.</source>
        <comment>male</comment>
        <translation>%1이(가) 사이드보드 교체를 비활성화 하였습니다.</translation>
    </message>
    <message>
        <location filename="../src/messagelogwidget.cpp" line="127"/>
        <source>%1 has unlocked her sideboard.</source>
        <comment>female</comment>
        <translation>%1이(가) 사이드보드 교체를 활성화 하였습니다.</translation>
    </message>
    <message>
        <location filename="../src/messagelogwidget.cpp" line="129"/>
        <source>%1 has unlocked his sideboard.</source>
        <comment>male</comment>
        <translation>%1이(가) 사이드보드 교체를 활성화 하였습니다.</translation>
    </message>
    <message>
        <location filename="../src/messagelogwidget.cpp" line="136"/>
        <source>%1 has conceded the game.</source>
        <comment>female</comment>
        <translation>%1이(가) 항복하였습니다.</translation>
    </message>
    <message>
        <location filename="../src/messagelogwidget.cpp" line="138"/>
        <source>%1 has conceded the game.</source>
        <comment>male</comment>
        <translation>%1이(가) 항복하였습니다.</translation>
    </message>
    <message>
        <location filename="../src/messagelogwidget.cpp" line="150"/>
        <source>%1 has restored connection to the game.</source>
        <comment>female</comment>
        <translation>%1의 연결이 복구되었습니다.</translation>
    </message>
    <message>
        <location filename="../src/messagelogwidget.cpp" line="152"/>
        <source>%1 has restored connection to the game.</source>
        <comment>male</comment>
        <translation>%1의 연결이 복구되었습니다.</translation>
    </message>
    <message>
        <location filename="../src/messagelogwidget.cpp" line="155"/>
        <source>%1 has lost connection to the game.</source>
        <comment>female</comment>
        <translation>%1의 연결이 끊어졌습니다.</translation>
    </message>
    <message>
        <location filename="../src/messagelogwidget.cpp" line="157"/>
        <source>%1 has lost connection to the game.</source>
        <comment>male</comment>
        <translation>%1의 연결이 끊어졌습니다.</translation>
    </message>
    <message>
        <location filename="../src/messagelogwidget.cpp" line="176"/>
        <source>%1 shuffles %2.</source>
        <comment>female</comment>
        <translation>%1이(가) %2 섞습니다.</translation>
    </message>
    <message>
        <location filename="../src/messagelogwidget.cpp" line="177"/>
        <source>%1 shuffles %2.</source>
        <comment>male</comment>
        <translation>%1이(가) %2 섞습니다.</translation>
    </message>
    <message>
        <location filename="../src/messagelogwidget.cpp" line="186"/>
        <source>%1 rolls a %2 with a %3-sided die.</source>
        <comment>female</comment>
        <translation>%1이(가) %3면체 주사위로 %2을(를) 굴렸습니다.</translation>
    </message>
    <message>
        <location filename="../src/messagelogwidget.cpp" line="188"/>
        <source>%1 rolls a %2 with a %3-sided die.</source>
        <comment>male</comment>
        <translation>%1이(가) %3면체 주사위로 %2을(를) 굴렸습니다.</translation>
    </message>
    <message numerus="yes">
        <location filename="../src/messagelogwidget.cpp" line="198"/>
        <source>%1 draws %n card(s).</source>
        <comment>female</comment>
        <translation>
            <numerusform>%1이(가) %n장의 카드를 뽑습니다.</numerusform>
        </translation>
    </message>
    <message numerus="yes">
        <location filename="../src/messagelogwidget.cpp" line="200"/>
        <source>%1 draws %n card(s).</source>
        <comment>male</comment>
        <translation>
            <numerusform>%1이(가) %n장의 카드를 뽑습니다.</numerusform>
        </translation>
    </message>
    <message>
        <location filename="../src/messagelogwidget.cpp" line="207"/>
        <source>%1 undoes his last draw.</source>
        <translation>%1이(가) 마지막으로 뽑은 카드를 서고에 돌려놓습니다.</translation>
    </message>
    <message>
        <location filename="../src/messagelogwidget.cpp" line="207"/>
        <source>%1 undoes her last draw.</source>
        <translation>%1이(가) 마지막으로 뽑은 카드를 서고에 돌려놓습니다.</translation>
    </message>
    <message>
        <location filename="../src/messagelogwidget.cpp" line="209"/>
        <source>%1 undoes his last draw (%2).</source>
        <translation>%1이(가) 마지막으로 뽑은 카드를 서고로 돌려놓습니다 (%2).</translation>
    </message>
    <message>
        <location filename="../src/messagelogwidget.cpp" line="209"/>
        <source>%1 undoes her last draw (%2).</source>
        <translation>%1이(가) 마지막으로 뽑은 카드를 서고로 돌려놓습니다 (%2).</translation>
    </message>
    <message>
        <location filename="../src/messagelogwidget.cpp" line="219"/>
        <source> from table</source>
        <translation>전장에</translation>
    </message>
    <message>
        <location filename="../src/messagelogwidget.cpp" line="221"/>
        <source> from graveyard</source>
        <translation>무덤에</translation>
    </message>
    <message>
        <location filename="../src/messagelogwidget.cpp" line="223"/>
        <source> from exile</source>
        <translation>추방 영역에</translation>
    </message>
    <message>
        <location filename="../src/messagelogwidget.cpp" line="225"/>
        <source> from hand</source>
        <translation>손에</translation>
    </message>
    <message>
        <location filename="../src/messagelogwidget.cpp" line="230"/>
        <source>the bottom card of %1&apos;s library</source>
        <translation>%1의 서고 맨 밑의 카드</translation>
    </message>
    <message>
        <location filename="../src/messagelogwidget.cpp" line="232"/>
        <source>the bottom card of his library</source>
        <translation>그의 서고 맨 밑의 카드</translation>
    </message>
    <message>
        <location filename="../src/messagelogwidget.cpp" line="232"/>
        <source>the bottom card of her library</source>
        <translation>그녀의 서고 맨 밑의 카드</translation>
    </message>
    <message>
        <location filename="../src/messagelogwidget.cpp" line="236"/>
        <source> from the bottom of %1&apos;s library</source>
        <translation>%1의 서고 맨 밑에</translation>
    </message>
    <message>
        <location filename="../src/messagelogwidget.cpp" line="238"/>
        <source> from the bottom of his library</source>
        <translation>그의 서고 맨 밑에</translation>
    </message>
    <message>
        <location filename="../src/messagelogwidget.cpp" line="238"/>
        <source> from the bottom of her library</source>
        <translation>그녀의 서고 맨 밑에</translation>
    </message>
    <message>
        <location filename="../src/messagelogwidget.cpp" line="243"/>
        <source>the top card of %1&apos;s library</source>
        <translation>%1의 서고 맨 위의 카드</translation>
    </message>
    <message>
        <location filename="../src/messagelogwidget.cpp" line="245"/>
        <source>the top card of his library</source>
        <translation>그의 서고 맨 위의 카드</translation>
    </message>
    <message>
        <location filename="../src/messagelogwidget.cpp" line="245"/>
        <source>the top card of her library</source>
        <translation>그녀의 서고 맨 위의 카드</translation>
    </message>
    <message>
        <location filename="../src/messagelogwidget.cpp" line="249"/>
        <source> from the top of %1&apos;s library</source>
        <translation>%1의 서고 맨 위에</translation>
    </message>
    <message>
        <location filename="../src/messagelogwidget.cpp" line="251"/>
        <source> from the top of his library</source>
        <translation>그의 서고 맨 위에</translation>
    </message>
    <message>
        <location filename="../src/messagelogwidget.cpp" line="251"/>
        <source> from the top of her library</source>
        <translation>그녀의 서고 맨 위에</translation>
    </message>
    <message>
        <location filename="../src/messagelogwidget.cpp" line="255"/>
        <source> from %1&apos;s library</source>
        <translation>%1의 서고에</translation>
    </message>
    <message>
        <location filename="../src/messagelogwidget.cpp" line="257"/>
        <source> from library</source>
        <translation>서고에</translation>
    </message>
    <message>
        <location filename="../src/messagelogwidget.cpp" line="260"/>
        <source> from sideboard</source>
        <translation>사이드보드에</translation>
    </message>
    <message>
        <location filename="../src/messagelogwidget.cpp" line="262"/>
        <source> from the stack</source>
        <translation>스택에</translation>
    </message>
    <message>
        <location filename="../src/messagelogwidget.cpp" line="293"/>
        <source>%1 gives %2 control over %3.</source>
        <translation>%1이(가) %3의 조종권을 %2에게 넘깁니다.</translation>
    </message>
    <message>
        <location filename="../src/messagelogwidget.cpp" line="301"/>
        <source>%1 puts %2 into play tapped%3.</source>
        <translation>%1이(가) %3서 %2을(를) 탭된 채로 전장에 놓았습니다.</translation>
    </message>
    <message>
        <location filename="../src/messagelogwidget.cpp" line="303"/>
        <source>%1 puts %2 into play%3.</source>
        <translation>%1이(가) %3서 %2을(를) 전장에 놓았습니다.</translation>
    </message>
    <message>
        <location filename="../src/messagelogwidget.cpp" line="305"/>
        <source>%1 puts %2%3 into graveyard.</source>
        <translation>%1이(가) %3 있던 %2을(를) 무덤에 넣었습니다.</translation>
    </message>
    <message>
        <location filename="../src/messagelogwidget.cpp" line="307"/>
        <source>%1 exiles %2%3.</source>
        <translation>%1이(가) %3 있던 %2을(를) 추방합니다.</translation>
    </message>
    <message>
        <location filename="../src/messagelogwidget.cpp" line="309"/>
        <source>%1 moves %2%3 to hand.</source>
        <translation>%1이(가) %3 있던 %2을(를) 손으로 가져갑니다.</translation>
    </message>
    <message>
        <location filename="../src/messagelogwidget.cpp" line="312"/>
        <source>%1 puts %2%3 into his library.</source>
        <translation>%1이(가) %3 있던 %2을(를) 서고에 넣었습니다.</translation>
    </message>
    <message>
        <location filename="../src/messagelogwidget.cpp" line="312"/>
        <source>%1 puts %2%3 into her library.</source>
        <translation>%1이(가) %3 있던 %2을(를) 서고에 넣었습니다.</translation>
    </message>
    <message>
        <location filename="../src/messagelogwidget.cpp" line="314"/>
        <source>%1 puts %2%3 on bottom of his library.</source>
        <translation>%1이(가) %3 있던 %2을(를) 서고 맨 밑에 넣었습니다.</translation>
    </message>
    <message>
        <location filename="../src/messagelogwidget.cpp" line="314"/>
        <source>%1 puts %2%3 on bottom of her library.</source>
        <translation>%1이(가) %3 있던 %2을(를) 서고 맨 밑에 넣었습니다.</translation>
    </message>
    <message>
        <location filename="../src/messagelogwidget.cpp" line="316"/>
        <source>%1 puts %2%3 on top of his library.</source>
        <translation>%1이(가) %3 있던 %2을(를) 서고 맨 위에 올려두었습니다.</translation>
    </message>
    <message>
        <location filename="../src/messagelogwidget.cpp" line="316"/>
        <source>%1 puts %2%3 on top of her library.</source>
        <translation>%1이(가) %3 있던 %2을(를) 서고 맨 위에 올려두었습니다.</translation>
    </message>
    <message>
        <location filename="../src/messagelogwidget.cpp" line="318"/>
        <source>%1 puts %2%3 into his library at position %4.</source>
        <translation>%1이 %3 있던 %2을(를) 서고 %4번째 자리에 넣었습니다.</translation>
    </message>
    <message>
        <location filename="../src/messagelogwidget.cpp" line="318"/>
        <source>%1 puts %2%3 into her library at position %4.</source>
        <translation>%1이(가) %3 있던 %2을(를) 서고 %4번째 자리에 넣었습니다.</translation>
    </message>
    <message>
        <location filename="../src/messagelogwidget.cpp" line="320"/>
        <source>%1 moves %2%3 to sideboard.</source>
        <translation>%1이(가) %3 있던 %2을(를) 서고 맨 밑에 넣었습니다.</translation>
    </message>
    <message>
        <location filename="../src/messagelogwidget.cpp" line="323"/>
        <source>%1 plays %2%3.</source>
        <translation>%1이(가) %3서 %2을(를) 플레이 하였습니다.</translation>
    </message>
    <message numerus="yes">
        <location filename="../src/messagelogwidget.cpp" line="347"/>
        <source>%1 takes a mulligan to %n.</source>
        <comment>female</comment>
        <translation>
            <numerusform>%1이(가) %n장으로 멀리건을 하였습니다.</numerusform>
        </translation>
    </message>
    <message numerus="yes">
        <location filename="../src/messagelogwidget.cpp" line="349"/>
        <source>%1 takes a mulligan to %n.</source>
        <comment>male</comment>
        <translation>
            <numerusform>%1이(가) %n장으로 멀리건을 하였습니다.</numerusform>
        </translation>
    </message>
    <message>
        <location filename="../src/messagelogwidget.cpp" line="358"/>
        <source>%1 flips %2 face-down.</source>
        <comment>female</comment>
        <translation>%1이(가) %2을(를) 뒷면으로 뒤집어 놓습니다.</translation>
    </message>
    <message>
        <location filename="../src/messagelogwidget.cpp" line="360"/>
        <source>%1 flips %2 face-down.</source>
        <comment>male</comment>
        <translation>%1이(가) %2을(를) 뒷면으로 뒤집어 놓습니다.</translation>
    </message>
    <message>
        <location filename="../src/messagelogwidget.cpp" line="363"/>
        <source>%1 flips %2 face-up.</source>
        <comment>female</comment>
        <translation>%1이(가) %2을(를) 앞면으로 뒤집어 놓습니다.</translation>
    </message>
    <message>
        <location filename="../src/messagelogwidget.cpp" line="365"/>
        <source>%1 flips %2 face-up.</source>
        <comment>male</comment>
        <translation>%1이(가) %2을(를) 앞면으로 뒤집어 놓습니다.</translation>
    </message>
    <message>
        <location filename="../src/messagelogwidget.cpp" line="372"/>
        <source>%1 destroys %2.</source>
        <comment>female</comment>
        <translation>%1이(가) %2을(를) 파괴합니다.</translation>
    </message>
    <message>
        <location filename="../src/messagelogwidget.cpp" line="374"/>
        <source>%1 destroys %2.</source>
        <comment>male</comment>
        <translation>%1이(가) %2을(를) 파괴합니다.</translation>
    </message>
    <message>
        <location filename="../src/messagelogwidget.cpp" line="398"/>
        <source>%1 unattaches %2.</source>
        <comment>female</comment>
        <translation>%1이(가) %2을(를) 떼어냅니다.</translation>
    </message>
    <message>
        <location filename="../src/messagelogwidget.cpp" line="400"/>
        <source>%1 unattaches %2.</source>
        <comment>male</comment>
        <translation>%1이(가) %2을(를) 떼어냅니다.</translation>
    </message>
    <message>
        <location filename="../src/messagelogwidget.cpp" line="406"/>
        <source>%1 creates token: %2%3.</source>
        <comment>female</comment>
        <translation>%1이(가) %2%3 토큰을 생성합니다.</translation>
    </message>
    <message>
        <location filename="../src/messagelogwidget.cpp" line="408"/>
        <source>%1 creates token: %2%3.</source>
        <comment>male</comment>
        <translation>%1이(가) %2%3 토큰을 생성합니다.</translation>
    </message>
    <message>
        <location filename="../src/messagelogwidget.cpp" line="419"/>
        <source>%1 points from her %2 to herself.</source>
        <comment>female</comment>
        <translation>%1이(가) 그녀의 %2로(으로) 자기 자신을 가르킵니다.</translation>
    </message>
    <message>
        <location filename="../src/messagelogwidget.cpp" line="421"/>
        <source>%1 points from his %2 to himself.</source>
        <comment>male</comment>
        <translation>%1이(가) 그의 %2로(으로) 자기 자신을 가르킵니다.</translation>
    </message>
    <message>
        <location filename="../src/messagelogwidget.cpp" line="426"/>
        <source>%1 points from her %2 to %3.</source>
        <comment>p1 female, p2 female</comment>
        <translation>%1이(가) 그녀의 %2로(으로) %3을(를) 가르킵니다.</translation>
    </message>
    <message>
        <location filename="../src/messagelogwidget.cpp" line="428"/>
        <source>%1 points from her %2 to %3.</source>
        <comment>p1 female, p2 male</comment>
        <translation>%1이(가) 그녀의 %2로(으로) %3을(를) 가르킵니다.</translation>
    </message>
    <message>
        <location filename="../src/messagelogwidget.cpp" line="431"/>
        <source>%1 points from his %2 to %3.</source>
        <comment>p1 male, p2 female</comment>
        <translation>%1이(가) 그의 %2로(으로) %3을(를) 가르킵니다.</translation>
    </message>
    <message>
        <location filename="../src/messagelogwidget.cpp" line="433"/>
        <source>%1 points from his %2 to %3.</source>
        <comment>p1 male, p2 male</comment>
        <translation>%1이(가) 그의 %2로(으로) %3을(를) 가르킵니다.</translation>
    </message>
    <message>
        <location filename="../src/messagelogwidget.cpp" line="439"/>
        <source>%1 points from %2&apos;s %3 to herself.</source>
        <comment>card owner female, target female</comment>
        <translation>%1이(가) %2의 %3로(으로) 자기 자신을 가르킵니다.</translation>
    </message>
    <message>
        <location filename="../src/messagelogwidget.cpp" line="441"/>
        <source>%1 points from %2&apos;s %3 to herself.</source>
        <comment>card owner male, target female</comment>
        <translation>%1이(가) %2의 %3로(으로) 자기 자신을 가르킵니다.</translation>
    </message>
    <message>
        <location filename="../src/messagelogwidget.cpp" line="444"/>
        <source>%1 points from %2&apos;s %3 to himself.</source>
        <comment>card owner female, target male</comment>
        <translation>%1이(가) %2의 %3로(으로) 자기 자신을 가르킵니다.</translation>
    </message>
    <message>
        <location filename="../src/messagelogwidget.cpp" line="446"/>
        <source>%1 points from %2&apos;s %3 to himself.</source>
        <comment>card owner male, target male</comment>
        <translation>%1이(가) %2의 %3로(으로) 자기 자신을 가르킵니다.</translation>
    </message>
    <message>
        <location filename="../src/messagelogwidget.cpp" line="453"/>
        <source>%1 points from %2&apos;s %3 to %4.</source>
        <comment>p1 female, p2 female, p3 female</comment>
        <translation>%1이(가) %2의 %3로(으로) %4을(를) 가르킵니다.</translation>
    </message>
    <message>
        <location filename="../src/messagelogwidget.cpp" line="455"/>
        <source>%1 points from %2&apos;s %3 to %4.</source>
        <comment>p1 female, p2 female, p3 male</comment>
        <translation>%1이(가) %2의 %3로(으로) %4을(를) 가르킵니다.</translation>
    </message>
    <message>
        <location filename="../src/messagelogwidget.cpp" line="458"/>
        <source>%1 points from %2&apos;s %3 to %4.</source>
        <comment>p1 female, p2 male, p3 female</comment>
        <translation>%1이(가) %2의 %3로(으로) %4을(를) 가르킵니다.</translation>
    </message>
    <message>
        <location filename="../src/messagelogwidget.cpp" line="460"/>
        <source>%1 points from %2&apos;s %3 to %4.</source>
        <comment>p1 female, p2 male, p3 male</comment>
        <translation>%1이(가) %2의 %3로(으로) %4을(를) 가르킵니다.</translation>
    </message>
    <message>
        <location filename="../src/messagelogwidget.cpp" line="465"/>
        <source>%1 points from %2&apos;s %3 to %4.</source>
        <comment>p1 male, p2 female, p3 female</comment>
        <translation>%1이(가) %2의 %3로(으로) %4을(를) 가르킵니다.</translation>
    </message>
    <message>
        <location filename="../src/messagelogwidget.cpp" line="467"/>
        <source>%1 points from %2&apos;s %3 to %4.</source>
        <comment>p1 male, p2 female, p3 male</comment>
        <translation>%1이(가) %2의 %3로(으로) %4을(를) 가르킵니다.</translation>
    </message>
    <message>
        <location filename="../src/messagelogwidget.cpp" line="470"/>
        <source>%1 points from %2&apos;s %3 to %4.</source>
        <comment>p1 male, p2 male, p3 female</comment>
        <translation>%1이(가) %2의 %3로(으로) %4을(를) 가르킵니다.</translation>
    </message>
    <message>
        <location filename="../src/messagelogwidget.cpp" line="472"/>
        <source>%1 points from %2&apos;s %3 to %4.</source>
        <comment>p1 male, p2 male, p3 male</comment>
        <translation>%1이(가) %2의 %3로(으로) %4을(를) 가르킵니다.</translation>
    </message>
    <message>
        <location filename="../src/messagelogwidget.cpp" line="480"/>
        <source>%1 points from her %2 to her %3.</source>
        <comment>female</comment>
        <translation>%1이(가) 그녀의 %2로(으로) 그녀의 %3을(를) 가르킵니다.</translation>
    </message>
    <message>
        <location filename="../src/messagelogwidget.cpp" line="482"/>
        <source>%1 points from his %2 to his %3.</source>
        <comment>male</comment>
        <translation>%1이(가) 그의 %2로(으로) 그의 %3을(를) 가르킵니다.</translation>
    </message>
    <message>
        <location filename="../src/messagelogwidget.cpp" line="487"/>
        <source>%1 points from her %2 to %3&apos;s %4.</source>
        <comment>p1 female, p2 female</comment>
        <translation>%1이(가) 그녀의 %2로(으로) %3의 %4을(를) 가르킵니다.</translation>
    </message>
    <message>
        <location filename="../src/messagelogwidget.cpp" line="489"/>
        <source>%1 points from her %2 to %3&apos;s %4.</source>
        <comment>p1 female, p2 male</comment>
        <translation>%1이(가) 그녀의 %2로(으로) %3의 %4을(를) 가르킵니다.</translation>
    </message>
    <message>
        <location filename="../src/messagelogwidget.cpp" line="492"/>
        <source>%1 points from his %2 to %3&apos;s %4.</source>
        <comment>p1 male, p2 female</comment>
        <translation>%1이(가) 그의 %2로(으로) %3의 %4을(를) 가르킵니다.</translation>
    </message>
    <message>
        <location filename="../src/messagelogwidget.cpp" line="494"/>
        <source>%1 points from his %2 to %3&apos;s %4.</source>
        <comment>p1 male, p2 male</comment>
        <translation>%1이(가) 그의 %2로(으로) %3의 %4을(를) 가르킵니다.</translation>
    </message>
    <message>
        <location filename="../src/messagelogwidget.cpp" line="500"/>
        <source>%1 points from %2&apos;s %3 to her own %4.</source>
        <comment>card owner female, target female</comment>
        <translation>%1이(가) %2의 %3로(으로) 그녀의 %4을(를) 가르킵니다.</translation>
    </message>
    <message>
        <location filename="../src/messagelogwidget.cpp" line="502"/>
        <source>%1 points from %2&apos;s %3 to her own %4.</source>
        <comment>card owner male, target female</comment>
        <translation>%1이(가) %2의 %3로(으로) 그녀의 %4을(를) 가르킵니다.</translation>
    </message>
    <message>
        <location filename="../src/messagelogwidget.cpp" line="505"/>
        <source>%1 points from %2&apos;s %3 to his own %4.</source>
        <comment>card owner female, target male</comment>
        <translation>%1이(가) %2의 %3로(으로) 그의 %4을(를) 가르킵니다.</translation>
    </message>
    <message>
        <location filename="../src/messagelogwidget.cpp" line="507"/>
        <source>%1 points from %2&apos;s %3 to his own %4.</source>
        <comment>card owner male, target male</comment>
        <translation>%1이(가) %2의 %3로(으로) 그의 %4을(를) 가르킵니다.</translation>
    </message>
    <message>
        <location filename="../src/messagelogwidget.cpp" line="514"/>
        <source>%1 points from %2&apos;s %3 to %4&apos;s %5.</source>
        <comment>p1 female, p2 female, p3 female</comment>
        <translation>%1이(가) %2의 %3로(으로) %4의 %5을(를) 가르킵니다.</translation>
    </message>
    <message>
        <location filename="../src/messagelogwidget.cpp" line="516"/>
        <source>%1 points from %2&apos;s %3 to %4&apos;s %5.</source>
        <comment>p1 female, p2 female, p3 male</comment>
        <translation>%1이(가) %2의 %3로(으로) %4의 %5을(를) 가르킵니다.</translation>
    </message>
    <message>
        <location filename="../src/messagelogwidget.cpp" line="519"/>
        <source>%1 points from %2&apos;s %3 to %4&apos;s %5.</source>
        <comment>p1 female, p2 male, p3 female</comment>
        <translation>%1이(가) %2의 %3로(으로) %4의 %5을(를) 가르킵니다.</translation>
    </message>
    <message>
        <location filename="../src/messagelogwidget.cpp" line="521"/>
        <source>%1 points from %2&apos;s %3 to %4&apos;s %5.</source>
        <comment>p1 female, p2 male, p3 male</comment>
        <translation>%1이(가) %2의 %3로(으로) %4의 %5을(를) 가르킵니다.</translation>
    </message>
    <message>
        <location filename="../src/messagelogwidget.cpp" line="526"/>
        <source>%1 points from %2&apos;s %3 to %4&apos;s %5.</source>
        <comment>p1 male, p2 female, p3 female</comment>
        <translation>%1이(가) %2의 %3로(으로) %4의 %5을(를) 가르킵니다.</translation>
    </message>
    <message>
        <location filename="../src/messagelogwidget.cpp" line="528"/>
        <source>%1 points from %2&apos;s %3 to %4&apos;s %5.</source>
        <comment>p1 male, p2 female, p3 male</comment>
        <translation>%1이(가) %2의 %3로(으로) %4의 %5을(를) 가르킵니다.</translation>
    </message>
    <message>
        <location filename="../src/messagelogwidget.cpp" line="531"/>
        <source>%1 points from %2&apos;s %3 to %4&apos;s %5.</source>
        <comment>p1 male, p2 male, p3 female</comment>
        <translation>%1이(가) %2의 %3로(으로) %4의 %5을(를) 가르킵니다.</translation>
    </message>
    <message>
        <location filename="../src/messagelogwidget.cpp" line="533"/>
        <source>%1 points from %2&apos;s %3 to %4&apos;s %5.</source>
        <comment>p1 male, p2 male, p3 male</comment>
        <translation>%1이(가) %2의 %3로(으로) %4의 %5을(를) 가르킵니다.</translation>
    </message>
    <message numerus="yes">
        <location filename="../src/messagelogwidget.cpp" line="548"/>
        <source>%1 places %n %2 counter(s) on %3 (now %4).</source>
        <comment>female</comment>
        <translation>
            <numerusform>%1이(가) %n개의 %2 카운터를 %3에 올려놓습니다 (현재 %4개).</numerusform>
        </translation>
    </message>
    <message numerus="yes">
        <location filename="../src/messagelogwidget.cpp" line="550"/>
        <source>%1 places %n %2 counter(s) on %3 (now %4).</source>
        <comment>male</comment>
        <translation>
            <numerusform>%1이(가) %n개의 %2 카운터를 %3에 올려놓습니다 (현재 %4개).</numerusform>
        </translation>
    </message>
    <message numerus="yes">
        <location filename="../src/messagelogwidget.cpp" line="553"/>
        <source>%1 removes %n %2 counter(s) from %3 (now %4).</source>
        <comment>female</comment>
        <translation>
            <numerusform>%1이(가) %n개의 %2 카운터를 %3에서 제거합니다 (현재 %4개).</numerusform>
        </translation>
    </message>
    <message numerus="yes">
        <location filename="../src/messagelogwidget.cpp" line="555"/>
        <source>%1 removes %n %2 counter(s) from %3 (now %4).</source>
        <comment>male</comment>
        <translation>
            <numerusform>%1이(가) %n개의 %2 카운터를 %3에서 제거합니다 (현재 %4개).</numerusform>
        </translation>
    </message>
    <message>
        <location filename="../src/messagelogwidget.cpp" line="582"/>
        <source>%1 taps her permanents.</source>
        <comment>female</comment>
        <translation>%1이(가) 그녀의 지속물을 전부 탭합니다.</translation>
    </message>
    <message>
        <location filename="../src/messagelogwidget.cpp" line="584"/>
        <source>%1 untaps her permanents.</source>
        <comment>female</comment>
        <translation>%1이(가) 그녀의 지속물을 전부 언탭합니다.</translation>
    </message>
    <message>
        <location filename="../src/messagelogwidget.cpp" line="587"/>
        <source>%1 taps his permanents.</source>
        <comment>male</comment>
        <translation>%1이(가) 그의 지속물을 전부 탭합니다.</translation>
    </message>
    <message>
        <location filename="../src/messagelogwidget.cpp" line="589"/>
        <source>%1 untaps his permanents.</source>
        <comment>male</comment>
        <translation>%1이(가) 그의 지속물을 전부 언탭합니다.</translation>
    </message>
    <message>
        <location filename="../src/messagelogwidget.cpp" line="595"/>
        <source>%1 taps %2.</source>
        <comment>female</comment>
        <translation>%1이(가) %2을(를) 탭합니다.</translation>
    </message>
    <message>
        <location filename="../src/messagelogwidget.cpp" line="597"/>
        <source>%1 untaps %2.</source>
        <comment>female</comment>
        <translation>%1이(가) %2을(를) 언탭합니다.</translation>
    </message>
    <message>
        <location filename="../src/messagelogwidget.cpp" line="600"/>
        <source>%1 taps %2.</source>
        <comment>male</comment>
        <translation>%1이(가) %2을(를) 탭합니다.</translation>
    </message>
    <message>
        <location filename="../src/messagelogwidget.cpp" line="602"/>
        <source>%1 untaps %2.</source>
        <comment>male</comment>
        <translation>%1이(가) %2을(를) 언탭합니다.</translation>
    </message>
    <message>
        <location filename="../src/messagelogwidget.cpp" line="613"/>
        <source>%1 sets counter %2 to %3 (%4%5).</source>
        <comment>female</comment>
        <translation>%1이(가) %2 카운터를 %3로(으로) 맞춥니다 (%4%5).</translation>
    </message>
    <message>
        <location filename="../src/messagelogwidget.cpp" line="615"/>
        <source>%1 sets counter %2 to %3 (%4%5).</source>
        <comment>male</comment>
        <translation>%1이(가) %2 카운터를 %3로(으로) 맞춥니다 (%4%5).</translation>
    </message>
    <message>
        <location filename="../src/messagelogwidget.cpp" line="624"/>
        <source>%1 sets %2 to not untap normally.</source>
        <comment>female</comment>
        <translation>%1이(가) %2을(를) 언탭단에 언탭하지 않도록 지정합니다.</translation>
    </message>
    <message>
        <location filename="../src/messagelogwidget.cpp" line="626"/>
        <source>%1 sets %2 to not untap normally.</source>
        <comment>male</comment>
        <translation>%1이(가) %2을(를) 언탭단에 언탭하지 않도록 지정합니다.</translation>
    </message>
    <message>
        <location filename="../src/messagelogwidget.cpp" line="629"/>
        <source>%1 sets %2 to untap normally.</source>
        <comment>female</comment>
        <translation>%1이(가) %2을(를) 언탭단에 언탭하도록 지정합니다.</translation>
    </message>
    <message>
        <location filename="../src/messagelogwidget.cpp" line="631"/>
        <source>%1 sets %2 to untap normally.</source>
        <comment>male</comment>
        <translation>%1이(가) %2을(를) 언탭단에 언탭하도록 지정합니다.</translation>
    </message>
    <message>
        <location filename="../src/messagelogwidget.cpp" line="643"/>
        <source>%1 sets PT of %2 to %3.</source>
        <comment>female</comment>
        <translation>%1이(가) %2의 공/방을 %3로(으로) 지정합니다.</translation>
    </message>
    <message>
        <location filename="../src/messagelogwidget.cpp" line="645"/>
        <source>%1 sets PT of %2 to %3.</source>
        <comment>male</comment>
        <translation>%1이(가) %2의 공/방을 %3로(으로) 지정합니다.</translation>
    </message>
    <message>
        <location filename="../src/messagelogwidget.cpp" line="654"/>
        <source>%1 sets annotation of %2 to %3.</source>
        <comment>female</comment>
        <translation>%1이(가) %2의 주석을 %3로(으로) 달았습니다.</translation>
    </message>
    <message>
        <location filename="../src/messagelogwidget.cpp" line="656"/>
        <source>%1 sets annotation of %2 to %3.</source>
        <comment>male</comment>
        <translation>%1이(가) %2의 주석을 %3로(으로) 달았습니다.</translation>
    </message>
    <message>
        <location filename="../src/messagelogwidget.cpp" line="664"/>
        <source>%1 is looking at %2.</source>
        <comment>female</comment>
        <translation>%1이(가) %2 보고 있습니다.</translation>
    </message>
    <message>
        <location filename="../src/messagelogwidget.cpp" line="665"/>
        <source>%1 is looking at %2.</source>
        <comment>male</comment>
        <translation>%1이(가) %2 보고 있습니다.</translation>
    </message>
    <message numerus="yes">
        <location filename="../src/messagelogwidget.cpp" line="670"/>
        <source>%1 is looking at the top %n card(s) %2.</source>
        <comment>female</comment>
        <translation>
            <numerusform>%1이(가) %2 맨 위 %n장의 카드를 보고 있습니다.</numerusform>
        </translation>
    </message>
    <message numerus="yes">
        <location filename="../src/messagelogwidget.cpp" line="671"/>
        <source>%1 is looking at the top %n card(s) %2.</source>
        <comment>male</comment>
        <translation>
            <numerusform>%1이(가) %2 맨 위 %n장의 카드를 보고 있습니다.</numerusform>
        </translation>
    </message>
    <message>
        <location filename="../src/messagelogwidget.cpp" line="679"/>
        <source>%1 stops looking at %2.</source>
        <comment>female</comment>
        <translation>%1이(가) %2 더 이상 보고 있지 않습니다.</translation>
    </message>
    <message>
        <location filename="../src/messagelogwidget.cpp" line="680"/>
        <source>%1 stops looking at %2.</source>
        <comment>male</comment>
        <translation>%1이(가) %2 더 이상 보고 있지 않습니다.</translation>
    </message>
    <message>
        <location filename="../src/messagelogwidget.cpp" line="708"/>
        <source>%1 reveals %2 to %3.</source>
        <comment>p1 female, p2 female</comment>
        <translation>%1이(가) %2을(를) %3에게 공개합니다.</translation>
    </message>
    <message>
        <location filename="../src/messagelogwidget.cpp" line="710"/>
        <source>%1 reveals %2 to %3.</source>
        <comment>p1 female, p2 male</comment>
        <translation>%1이(가) %2을(를) %3에게 공개합니다.</translation>
    </message>
    <message>
        <location filename="../src/messagelogwidget.cpp" line="713"/>
        <source>%1 reveals %2 to %3.</source>
        <comment>p1 male, p2 female</comment>
        <translation>%1이(가) %2을(를) %3에게 공개합니다.</translation>
    </message>
    <message>
        <location filename="../src/messagelogwidget.cpp" line="715"/>
        <source>%1 reveals %2 to %3.</source>
        <comment>p1 male, p2 male</comment>
        <translation>%1이(가) %2을(를) %3에게 공개합니다.</translation>
    </message>
    <message>
        <location filename="../src/messagelogwidget.cpp" line="720"/>
        <source>%1 reveals %2.</source>
        <comment>female</comment>
        <translation>%1이(가) %2을(를) 공개합니다.</translation>
    </message>
    <message>
        <location filename="../src/messagelogwidget.cpp" line="721"/>
        <source>%1 reveals %2.</source>
        <comment>male</comment>
        <translation>%1이(가) %2을(를) 공개합니다.</translation>
    </message>
    <message>
        <location filename="../src/messagelogwidget.cpp" line="729"/>
        <source>%1 randomly reveals %2%3 to %4.</source>
        <comment>p1 female, p2 female</comment>
        <translation>%1이(가) 무작위로 %3 있는 %2을(를) %4에게 공개합니다.</translation>
    </message>
    <message>
        <location filename="../src/messagelogwidget.cpp" line="731"/>
        <source>%1 randomly reveals %2%3 to %4.</source>
        <comment>p1 female, p2 male</comment>
        <translation>%1이(가) 무작위로 %3 있는 %2을(를) %4에게 공개합니다.</translation>
    </message>
    <message>
        <location filename="../src/messagelogwidget.cpp" line="734"/>
        <source>%1 randomly reveals %2%3 to %4.</source>
        <comment>p1 male, p2 female</comment>
        <translation>%1이(가) 무작위로 %3 있는 %2을(를) %4에게 공개합니다.</translation>
    </message>
    <message>
        <location filename="../src/messagelogwidget.cpp" line="736"/>
        <source>%1 randomly reveals %2%3 to %4.</source>
        <comment>p1 male, p2 male</comment>
        <translation>%1이(가) 무작위로 %3 있는 %2을(를) %4에게 공개합니다.</translation>
    </message>
    <message>
        <location filename="../src/messagelogwidget.cpp" line="741"/>
        <source>%1 randomly reveals %2%3.</source>
        <comment>female</comment>
        <translation>%1이(가) 무작위로 %3 있는 %2을(를) 공개합니다.</translation>
    </message>
    <message>
        <location filename="../src/messagelogwidget.cpp" line="743"/>
        <source>%1 randomly reveals %2%3.</source>
        <comment>male</comment>
        <translation>%1이(가) 무작위로 %3 있는 %2을(를) 공개합니다.</translation>
    </message>
    <message>
        <location filename="../src/messagelogwidget.cpp" line="749"/>
        <source>%1 peeks at face down card #%2.</source>
        <comment>female</comment>
        <translation>%1이(가) 뒷면으로 놓여있는 카드 #%2의 앞면을 봅니다.</translation>
    </message>
    <message>
        <location filename="../src/messagelogwidget.cpp" line="751"/>
        <source>%1 peeks at face down card #%2.</source>
        <comment>male</comment>
        <translation>%1이(가) 뒷면으로 놓여있는 카드 #%2의 앞면을 봅니다.</translation>
    </message>
    <message>
        <location filename="../src/messagelogwidget.cpp" line="755"/>
        <source>%1 peeks at face down card #%2: %3.</source>
        <comment>female</comment>
        <translation>%1이(가) 뒷면으로 놓여있는 카드 #%2 (%3)의 앞면을 봅니다.</translation>
    </message>
    <message>
        <location filename="../src/messagelogwidget.cpp" line="757"/>
        <source>%1 peeks at face down card #%2: %3.</source>
        <comment>male</comment>
        <translation>%1이(가) 뒷면으로 놓여있는 카드 #%2 (%3)의 앞면을 봅니다.</translation>
    </message>
    <message>
        <location filename="../src/messagelogwidget.cpp" line="763"/>
        <source>%1 reveals %2%3 to %4.</source>
        <comment>p1 female, p2 female</comment>
        <translation>%1이(가) %3 있는 %2을(를) %4에게 공개합니다.</translation>
    </message>
    <message>
        <location filename="../src/messagelogwidget.cpp" line="765"/>
        <source>%1 reveals %2%3 to %4.</source>
        <comment>p1 female, p2 male</comment>
        <translation>%1이(가) %3 있는 %2을(를) %4에게 공개합니다.</translation>
    </message>
    <message>
        <location filename="../src/messagelogwidget.cpp" line="768"/>
        <source>%1 reveals %2%3 to %4.</source>
        <comment>p1 male, p2 female</comment>
        <translation>%1이(가) %3 있는 %2을(를) %4에게 공개합니다.</translation>
    </message>
    <message>
        <location filename="../src/messagelogwidget.cpp" line="770"/>
        <source>%1 reveals %2%3 to %4.</source>
        <comment>p1 male, p2 male</comment>
        <translation>%1이(가) %3 있는 %2을(를) %4에게 공개합니다.</translation>
    </message>
    <message>
        <location filename="../src/messagelogwidget.cpp" line="775"/>
        <source>%1 reveals %2%3.</source>
        <comment>female</comment>
        <translation>%1이(가) %3 있는 %2을(를) 공개합니다.</translation>
    </message>
    <message>
        <location filename="../src/messagelogwidget.cpp" line="777"/>
        <source>%1 reveals %2%3.</source>
        <comment>male</comment>
        <translation>%1이(가) %3 있는 %2을(를) 공개합니다.</translation>
    </message>
    <message>
        <location filename="../src/messagelogwidget.cpp" line="785"/>
        <source>%1 is now keeping the top card %2 revealed.</source>
        <translation>%1이(가) %2 맨 위 카드를 공개합니다.</translation>
    </message>
    <message>
        <location filename="../src/messagelogwidget.cpp" line="786"/>
        <source>%1 is not revealing the top card %2 any longer.</source>
        <translation>%1이(가) %2 맨 위 카드를 더 이상 공개하지 않습니다.</translation>
    </message>
    <message>
        <location filename="../src/messagelogwidget.cpp" line="798"/>
        <source>It is now %1&apos;s turn.</source>
        <comment>female</comment>
        <translation>지금부터 %1의 턴입니다.</translation>
    </message>
    <message>
        <location filename="../src/messagelogwidget.cpp" line="800"/>
        <source>It is now %1&apos;s turn.</source>
        <comment>male</comment>
        <translation>지금부터 %1의 턴입니다.</translation>
    </message>
    <message>
        <location filename="../src/messagelogwidget.cpp" line="288"/>
        <location filename="../src/messagelogwidget.cpp" line="699"/>
        <source>a card</source>
        <translation>카드 한 장</translation>
    </message>
    <message numerus="yes">
        <location filename="../src/messagelogwidget.cpp" line="559"/>
        <source>red</source>
        <translation>
            <numerusform>적색</numerusform>
        </translation>
    </message>
    <message numerus="yes">
        <location filename="../src/messagelogwidget.cpp" line="560"/>
        <source>yellow</source>
        <translation>
            <numerusform>황색</numerusform>
        </translation>
    </message>
    <message numerus="yes">
        <location filename="../src/messagelogwidget.cpp" line="561"/>
        <source>green</source>
        <translation>
            <numerusform>녹색</numerusform>
        </translation>
    </message>
    <message>
        <location filename="../src/messagelogwidget.cpp" line="143"/>
        <source>The game has started.</source>
        <translation>게임이 시작되었습니다.</translation>
    </message>
    <message>
        <location filename="../src/messagelogwidget.cpp" line="351"/>
        <source>%1 draws his initial hand.</source>
        <translation>%1이(가) 시작 카드를 뽑았습니다.</translation>
    </message>
    <message>
        <location filename="../src/messagelogwidget.cpp" line="351"/>
        <source>%1 draws her initial hand.</source>
        <translation>%1이(가) 시작 카드를 뽑았습니다.</translation>
    </message>
    <message>
        <location filename="../src/messagelogwidget.cpp" line="819"/>
        <source>ending phase</source>
        <translation>종료단</translation>
    </message>
    <message>
        <location filename="../src/messagelogwidget.cpp" line="809"/>
        <source>untap step</source>
        <translation>언탭단</translation>
    </message>
    <message>
        <location filename="../src/messagelogwidget.cpp" line="382"/>
        <source>%1 attaches %2 to %3&apos;s %4.</source>
        <comment>p1 female, p2 female</comment>
        <translation>%1이(가) %2을(를) %3의 %4에 붙입니다.</translation>
    </message>
    <message>
        <location filename="../src/messagelogwidget.cpp" line="384"/>
        <source>%1 attaches %2 to %3&apos;s %4.</source>
        <comment>p1 female, p2 male</comment>
        <translation>%1이(가) %2을(를) %3의 %4에 붙입니다.</translation>
    </message>
    <message>
        <location filename="../src/messagelogwidget.cpp" line="387"/>
        <source>%1 attaches %2 to %3&apos;s %4.</source>
        <comment>p1 male, p2 female</comment>
        <translation>%1이(가) %2을(를) %3의 %4에 붙입니다.</translation>
    </message>
    <message>
        <location filename="../src/messagelogwidget.cpp" line="389"/>
        <source>%1 attaches %2 to %3&apos;s %4.</source>
        <comment>p1 male, p2 male</comment>
        <translation>%1이(가) %2을(를) %3의 %4에 붙입니다.</translation>
    </message>
    <message>
        <location filename="../src/messagelogwidget.cpp" line="810"/>
        <source>upkeep step</source>
        <translation>유지단</translation>
    </message>
    <message>
        <location filename="../src/messagelogwidget.cpp" line="811"/>
        <source>draw step</source>
        <translation>뽑기단</translation>
    </message>
    <message>
        <location filename="../src/messagelogwidget.cpp" line="812"/>
        <source>first main phase</source>
        <translation>첫번째 본단계</translation>
    </message>
    <message>
        <location filename="../src/messagelogwidget.cpp" line="813"/>
        <source>beginning of combat step</source>
        <translation>전투단 시작</translation>
    </message>
    <message>
        <location filename="../src/messagelogwidget.cpp" line="814"/>
        <source>declare attackers step</source>
        <translation>공격자 선언단</translation>
    </message>
    <message>
        <location filename="../src/messagelogwidget.cpp" line="815"/>
        <source>declare blockers step</source>
        <translation>방어자 선언단</translation>
    </message>
    <message>
        <location filename="../src/messagelogwidget.cpp" line="816"/>
        <source>combat damage step</source>
        <translation>전투 피해단</translation>
    </message>
    <message>
        <location filename="../src/messagelogwidget.cpp" line="817"/>
        <source>end of combat step</source>
        <translation>전투 종료단</translation>
    </message>
    <message>
        <location filename="../src/messagelogwidget.cpp" line="818"/>
        <source>second main phase</source>
        <translation>두번째 본단계</translation>
    </message>
    <message>
        <location filename="../src/messagelogwidget.cpp" line="821"/>
        <source>It is now the %1.</source>
        <translation>현재 턴의 %1입니다.</translation>
    </message>
</context>
<context>
    <name>MessagesSettingsPage</name>
    <message>
        <location filename="../src/dlg_settings.cpp" line="677"/>
        <source>&amp;Add</source>
        <translation>추가</translation>
    </message>
    <message>
        <location filename="../src/dlg_settings.cpp" line="678"/>
        <source>&amp;Remove</source>
        <translation>제거</translation>
    </message>
    <message>
        <location filename="../src/dlg_settings.cpp" line="679"/>
        <source>Chat settings</source>
        <translation>대화 설정</translation>
    </message>
    <message>
        <location filename="../src/dlg_settings.cpp" line="680"/>
        <source>Enable chat mentions</source>
        <translation type="unfinished"></translation>
    </message>
    <message>
        <location filename="../src/dlg_settings.cpp" line="683"/>
        <source>Ignore chat room messages sent by unregistered users.</source>
        <translation type="unfinished"></translation>
    </message>
    <message>
        <location filename="../src/dlg_settings.cpp" line="684"/>
        <source>Ignore private messages sent by unregistered users.</source>
        <translation type="unfinished"></translation>
    </message>
    <message>
        <location filename="../src/dlg_settings.cpp" line="685"/>
        <source>Invert text color</source>
        <translation type="unfinished"></translation>
    </message>
    <message>
        <location filename="../src/dlg_settings.cpp" line="686"/>
        <source>(Color is hexadecimal)</source>
        <translation type="unfinished"></translation>
    </message>
    <message>
        <source>Enable chat mentions (&apos;@yourusername&apos; in chat log will be highlighted)</source>
        <translation type="vanished">대화 중 호출 시 해당 문장을 강조 (&apos;@(당신의 사용자명)&apos;이 포함된 문장을 강조합니다)</translation>
    </message>
    <message>
        <location filename="../src/dlg_settings.cpp" line="681"/>
        <source>In-game message macros</source>
        <translation>게임 내 대화 매크로</translation>
    </message>
    <message>
        <location filename="../src/dlg_settings.cpp" line="682"/>
        <source>Ignore unregistered users in main chat</source>
        <translation>채널 대화창에서 서버에 가입하지 않은 사용자의 대화 차단</translation>
    </message>
    <message>
        <location filename="../src/dlg_settings.cpp" line="660"/>
        <source>Add message</source>
        <translation>메세지 추가</translation>
    </message>
    <message>
        <location filename="../src/dlg_settings.cpp" line="660"/>
        <source>Message:</source>
        <translation>메세지:</translation>
    </message>
</context>
<context>
    <name>PhasesToolbar</name>
    <message>
        <location filename="../src/phasestoolbar.cpp" line="151"/>
        <source>Untap step</source>
        <translation>언탭단</translation>
    </message>
    <message>
        <location filename="../src/phasestoolbar.cpp" line="152"/>
        <source>Upkeep step</source>
        <translation>유지단</translation>
    </message>
    <message>
        <location filename="../src/phasestoolbar.cpp" line="153"/>
        <source>Draw step</source>
        <translation>뽑기단</translation>
    </message>
    <message>
        <location filename="../src/phasestoolbar.cpp" line="154"/>
        <source>First main phase</source>
        <translation>첫번째 본단계</translation>
    </message>
    <message>
        <location filename="../src/phasestoolbar.cpp" line="155"/>
        <source>Beginning of combat step</source>
        <translation>전투 시작단</translation>
    </message>
    <message>
        <location filename="../src/phasestoolbar.cpp" line="156"/>
        <source>Declare attackers step</source>
        <translation>공격자 선언단</translation>
    </message>
    <message>
        <location filename="../src/phasestoolbar.cpp" line="157"/>
        <source>Declare blockers step</source>
        <translation>방어자 선언단</translation>
    </message>
    <message>
        <location filename="../src/phasestoolbar.cpp" line="158"/>
        <source>Combat damage step</source>
        <translation>전투 피해단</translation>
    </message>
    <message>
        <location filename="../src/phasestoolbar.cpp" line="159"/>
        <source>End of combat step</source>
        <translation>전투 종료단</translation>
    </message>
    <message>
        <location filename="../src/phasestoolbar.cpp" line="160"/>
        <source>Second main phase</source>
        <translation>두번째 본단계</translation>
    </message>
    <message>
        <location filename="../src/phasestoolbar.cpp" line="161"/>
        <source>End of turn step</source>
        <translation>종료단</translation>
    </message>
</context>
<context>
    <name>Player</name>
    <message>
        <source>Move to &amp;top of library</source>
        <translation type="vanished">서고 맨 위로 이동</translation>
    </message>
    <message>
        <source>Move to &amp;bottom of library</source>
        <translation type="vanished">서고 맨 밑으로 이동</translation>
    </message>
    <message>
        <source>Move to &amp;graveyard</source>
        <translation type="vanished">무덤으로 이동</translation>
    </message>
    <message>
        <location filename="../src/player.cpp" line="611"/>
        <source>&amp;View library</source>
        <translation>서고 보기</translation>
    </message>
    <message>
        <source>Reveal &amp;library to</source>
        <translation type="vanished">서고 공개:</translation>
    </message>
    <message>
        <source>Reveal t&amp;op card to</source>
        <translation type="vanished">서고 맨 위 카드 공개:</translation>
    </message>
    <message>
        <location filename="../src/player.cpp" line="623"/>
        <source>Move top cards to &amp;graveyard...</source>
        <translation>맨 위 X장의 카드를 무덤으로 이동</translation>
    </message>
    <message>
        <location filename="../src/player.cpp" line="661"/>
        <source>Ctrl+J</source>
        <translation>Ctrl+J</translation>
    </message>
    <message>
        <location filename="../src/player.cpp" line="707"/>
        <source>F3</source>
        <translation>F3</translation>
    </message>
    <message>
        <location filename="../src/player.cpp" line="612"/>
        <source>View &amp;top cards of library...</source>
        <translation>서고 맨 위 X장 보기</translation>
    </message>
    <message>
        <location filename="../src/player.cpp" line="586"/>
        <source>&amp;View graveyard</source>
        <translation>무덤 보기</translation>
    </message>
    <message>
        <location filename="../src/player.cpp" line="709"/>
        <source>F4</source>
        <translation>F4</translation>
    </message>
    <message>
        <location filename="../src/player.cpp" line="617"/>
        <source>&amp;View sideboard</source>
        <translation>사이드보드 보기</translation>
    </message>
    <message>
        <location filename="../src/player.cpp" line="588"/>
        <source>Player &quot;%1&quot;</source>
        <translation>플레이어 &quot;%1&quot;</translation>
    </message>
    <message>
        <location filename="../src/player.cpp" line="602"/>
        <location filename="../src/player.cpp" line="608"/>
        <location filename="../src/player.cpp" line="628"/>
        <source>&amp;Hand</source>
        <translation>손</translation>
    </message>
    <message>
        <location filename="../src/player.cpp" line="629"/>
        <source>&amp;Reveal hand to...</source>
        <translation>손의 카드 전부 공개:</translation>
    </message>
    <message>
        <location filename="../src/player.cpp" line="630"/>
        <source>Reveal r&amp;andom card to...</source>
        <translation>손에서 무작위 카드 공개:</translation>
    </message>
    <message>
        <location filename="../src/player.cpp" line="632"/>
        <source>&amp;Library</source>
        <translation>서고</translation>
    </message>
    <message>
        <location filename="../src/player.cpp" line="589"/>
        <location filename="../src/player.cpp" line="596"/>
        <location filename="../src/player.cpp" line="609"/>
        <source>&amp;Graveyard</source>
        <translation>무덤</translation>
    </message>
    <message>
        <location filename="../src/player.cpp" line="631"/>
        <source>&amp;Sideboard</source>
        <translation>사이드보드</translation>
    </message>
    <message>
        <location filename="../src/player.cpp" line="797"/>
        <source>View top cards of library</source>
        <translation>서고 맨 위 X장 보기</translation>
    </message>
    <message>
        <location filename="../src/player.cpp" line="797"/>
        <source>Number of cards:</source>
        <translation>카드 장수:</translation>
    </message>
    <message>
        <location filename="../src/player.cpp" line="618"/>
        <source>&amp;Draw card</source>
        <translation>카드 뽑기</translation>
    </message>
    <message>
        <location filename="../src/player.cpp" line="587"/>
        <source>&amp;View exile</source>
        <translation>추방 영역 보기</translation>
    </message>
    <message>
        <location filename="../src/player.cpp" line="590"/>
        <location filename="../src/player.cpp" line="597"/>
        <location filename="../src/player.cpp" line="603"/>
        <source>&amp;Exile</source>
        <translation>추방 영역</translation>
    </message>
    <message>
        <source>Move to &amp;hand</source>
        <translation type="vanished">손으로 가져오기</translation>
    </message>
    <message>
        <source>Move to &amp;exile</source>
        <translation type="vanished">추방 영역으로 이동</translation>
    </message>
    <message>
        <location filename="../src/player.cpp" line="708"/>
        <source>Ctrl+W</source>
        <translation>Ctrl+W</translation>
    </message>
    <message>
        <location filename="../src/player.cpp" line="710"/>
        <source>Ctrl+D</source>
        <translation>Ctrl+D</translation>
    </message>
    <message>
        <location filename="../src/player.cpp" line="619"/>
        <source>D&amp;raw cards...</source>
        <translation>카드 X장 뽑기</translation>
    </message>
    <message>
        <location filename="../src/player.cpp" line="711"/>
        <source>Ctrl+E</source>
        <translation>Ctrl+E</translation>
    </message>
    <message>
        <location filename="../src/player.cpp" line="621"/>
        <source>Take &amp;mulligan</source>
        <translation>멀리건</translation>
    </message>
    <message>
        <location filename="../src/player.cpp" line="713"/>
        <source>Ctrl+M</source>
        <translation>Ctrl+M</translation>
    </message>
    <message>
        <location filename="../src/player.cpp" line="622"/>
        <source>&amp;Shuffle</source>
        <translation>서고 섞기</translation>
    </message>
    <message>
        <location filename="../src/player.cpp" line="714"/>
        <source>Ctrl+S</source>
        <translation>Ctrl+S</translation>
    </message>
    <message>
        <location filename="../src/player.cpp" line="633"/>
        <source>&amp;Counters</source>
        <translation>카운터</translation>
    </message>
    <message>
        <location filename="../src/player.cpp" line="635"/>
        <source>&amp;Untap all permanents</source>
        <translation>모든 지속물 언탭</translation>
    </message>
    <message>
        <location filename="../src/player.cpp" line="715"/>
        <source>Ctrl+U</source>
        <translation>Ctrl+U</translation>
    </message>
    <message>
        <location filename="../src/player.cpp" line="636"/>
        <source>R&amp;oll die...</source>
        <translation>주사위 굴리기</translation>
    </message>
    <message>
        <location filename="../src/player.cpp" line="716"/>
        <source>Ctrl+I</source>
        <translation>Ctrl+I</translation>
    </message>
    <message>
        <location filename="../src/player.cpp" line="637"/>
        <source>&amp;Create token...</source>
        <translation>토큰 생성</translation>
    </message>
    <message>
        <location filename="../src/player.cpp" line="717"/>
        <source>Ctrl+T</source>
        <translation>Ctrl+T</translation>
    </message>
    <message>
        <location filename="../src/player.cpp" line="638"/>
        <source>C&amp;reate another token</source>
        <translation>같은 종류의 토큰 추가 생성</translation>
    </message>
    <message>
        <location filename="../src/player.cpp" line="718"/>
        <source>Ctrl+G</source>
        <translation>Ctrl+G</translation>
    </message>
    <message>
        <location filename="../src/player.cpp" line="640"/>
        <source>S&amp;ay</source>
        <translation>말하기</translation>
    </message>
    <message>
        <location filename="../src/player.cpp" line="593"/>
        <source>&amp;Move hand to...</source>
        <translation>손의 카드 전부 이동:</translation>
    </message>
    <message>
        <location filename="../src/player.cpp" line="594"/>
        <location filename="../src/player.cpp" line="600"/>
        <location filename="../src/player.cpp" line="606"/>
        <source>&amp;Top of library</source>
        <translation>서고 맨 위</translation>
    </message>
    <message>
        <location filename="../src/player.cpp" line="595"/>
        <location filename="../src/player.cpp" line="601"/>
        <location filename="../src/player.cpp" line="607"/>
        <source>&amp;Bottom of library</source>
        <translation>서고 맨 아래</translation>
    </message>
    <message>
        <location filename="../src/player.cpp" line="599"/>
        <source>&amp;Move graveyard to...</source>
        <translation>무덤의 카드 전부 이동:</translation>
    </message>
    <message>
        <location filename="../src/player.cpp" line="605"/>
        <source>&amp;Move exile to...</source>
        <translation>추방 영역의 카드 전부 이동:</translation>
    </message>
    <message>
        <location filename="../src/player.cpp" line="613"/>
        <source>Reveal &amp;library to...</source>
        <translation>서고 공개:</translation>
    </message>
    <message>
        <location filename="../src/player.cpp" line="614"/>
        <source>Reveal t&amp;op card to...</source>
        <translation>서고 맨 위 카드 공개:</translation>
    </message>
    <message>
        <location filename="../src/player.cpp" line="615"/>
        <source>&amp;Always reveal top card</source>
        <translation>서고 맨 위 카드 항상 공개</translation>
    </message>
    <message>
        <location filename="../src/player.cpp" line="616"/>
        <source>O&amp;pen deck in deck editor</source>
        <translation>덱 편집기로 덱 열기</translation>
    </message>
    <message>
        <location filename="../src/player.cpp" line="620"/>
        <source>&amp;Undo last draw</source>
        <translation>마지막으로 뽑은 카드 서고에 돌려놓기</translation>
    </message>
    <message>
        <location filename="../src/player.cpp" line="624"/>
        <source>Move top cards to &amp;exile...</source>
        <translation>서고 맨 위 X장의 카드를 추방</translation>
    </message>
    <message>
        <location filename="../src/player.cpp" line="625"/>
        <source>Put top card on &amp;bottom</source>
        <translation>서고 맨 위 카드를 맨 아래로 내리기</translation>
    </message>
    <message>
        <location filename="../src/player.cpp" line="626"/>
        <source>Put bottom card &amp;in graveyard</source>
        <translation>맨 아래 카드를 무덤에 넣기</translation>
    </message>
    <message>
        <source>&amp;Reveal to</source>
        <translation type="vanished">손 공개:</translation>
    </message>
    <message>
        <source>Reveal r&amp;andom card to</source>
        <translation type="vanished">손의 무작위 카드 공개:</translation>
    </message>
    <message>
        <location filename="../src/player.cpp" line="639"/>
        <source>Cr&amp;eate predefined token</source>
        <translation>미리 지정된 토큰 생성</translation>
    </message>
    <message>
        <location filename="../src/player.cpp" line="646"/>
        <source>C&amp;ard</source>
        <translation>카드</translation>
    </message>
    <message>
        <location filename="../src/player.cpp" line="649"/>
        <source>&amp;All players</source>
        <translation>모든 플레이어</translation>
    </message>
    <message>
        <location filename="../src/player.cpp" line="652"/>
        <source>&amp;Play</source>
        <translation>발동</translation>
    </message>
    <message>
        <location filename="../src/player.cpp" line="653"/>
        <source>&amp;Hide</source>
        <translation>숨기기</translation>
    </message>
    <message>
        <location filename="../src/player.cpp" line="655"/>
        <source>&amp;Tap</source>
        <translation>탭</translation>
    </message>
    <message>
        <location filename="../src/player.cpp" line="656"/>
        <source>&amp;Untap</source>
        <translation>언탭</translation>
    </message>
    <message>
        <location filename="../src/player.cpp" line="657"/>
        <source>Toggle &amp;normal untapping</source>
        <translation>언탭단에서의 언탭 여부 변경</translation>
    </message>
    <message>
        <location filename="../src/player.cpp" line="658"/>
        <source>&amp;Flip</source>
        <translation>카드 뒤집기</translation>
    </message>
    <message>
        <location filename="../src/player.cpp" line="659"/>
        <source>&amp;Peek at card face</source>
        <translation>카드 앞면 보기</translation>
    </message>
    <message>
        <location filename="../src/player.cpp" line="660"/>
        <source>&amp;Clone</source>
        <translation>카드 복제</translation>
    </message>
    <message>
        <location filename="../src/player.cpp" line="662"/>
        <source>Attac&amp;h to card...</source>
        <translation>다른 카드에 부착</translation>
    </message>
    <message>
        <location filename="../src/player.cpp" line="663"/>
        <source>Ctrl+A</source>
        <translation>Ctrl+A</translation>
    </message>
    <message>
        <location filename="../src/player.cpp" line="664"/>
        <source>Unattac&amp;h</source>
        <translation>카드에서 떼어냄</translation>
    </message>
    <message>
        <location filename="../src/player.cpp" line="665"/>
        <source>&amp;Draw arrow...</source>
        <translation>화살표 그리기</translation>
    </message>
    <message>
        <location filename="../src/player.cpp" line="666"/>
        <source>&amp;Increase power</source>
        <translation>공격력 증가</translation>
    </message>
    <message>
        <location filename="../src/player.cpp" line="667"/>
        <source>Ctrl++</source>
        <translation>Ctrl++</translation>
    </message>
    <message>
        <location filename="../src/player.cpp" line="668"/>
        <source>&amp;Decrease power</source>
        <translation>공격력 감소</translation>
    </message>
    <message>
        <location filename="../src/player.cpp" line="669"/>
        <source>Ctrl+-</source>
        <translation>Ctrl+-</translation>
    </message>
    <message>
        <location filename="../src/player.cpp" line="670"/>
        <source>I&amp;ncrease toughness</source>
        <translation>방어력 증가</translation>
    </message>
    <message>
        <location filename="../src/player.cpp" line="671"/>
        <source>Alt++</source>
        <translation>Alt++</translation>
    </message>
    <message>
        <location filename="../src/player.cpp" line="672"/>
        <source>D&amp;ecrease toughness</source>
        <translation>방어력 감소</translation>
    </message>
    <message>
        <location filename="../src/player.cpp" line="673"/>
        <source>Alt+-</source>
        <translation>Alt+-</translation>
    </message>
    <message>
        <location filename="../src/player.cpp" line="674"/>
        <source>In&amp;crease power and toughness</source>
        <translation>공격력 및 방어력 증가</translation>
    </message>
    <message>
        <location filename="../src/player.cpp" line="675"/>
        <source>Ctrl+Alt++</source>
        <translation>Ctrl+Alt++</translation>
    </message>
    <message>
        <location filename="../src/player.cpp" line="676"/>
        <source>Dec&amp;rease power and toughness</source>
        <translation>공격력 및 방어력 감소</translation>
    </message>
    <message>
        <location filename="../src/player.cpp" line="677"/>
        <source>Ctrl+Alt+-</source>
        <translation>Ctrl+Alt+-</translation>
    </message>
    <message>
        <location filename="../src/player.cpp" line="678"/>
        <source>Set &amp;power and toughness...</source>
        <translation>공격력 및 방어력 설정</translation>
    </message>
    <message>
        <location filename="../src/player.cpp" line="679"/>
        <source>Ctrl+P</source>
        <translation>Ctrl+P</translation>
    </message>
    <message>
        <location filename="../src/player.cpp" line="680"/>
        <source>&amp;Set annotation...</source>
        <translation>카드 주석 설정</translation>
    </message>
    <message>
        <location filename="../src/player.cpp" line="682"/>
        <source>red</source>
        <translation>적색</translation>
    </message>
    <message>
        <location filename="../src/player.cpp" line="683"/>
        <source>yellow</source>
        <translation>황색</translation>
    </message>
    <message>
        <location filename="../src/player.cpp" line="684"/>
        <source>green</source>
        <translation>녹색</translation>
    </message>
    <message>
        <location filename="../src/player.cpp" line="686"/>
        <source>&amp;Add counter (%1)</source>
        <translation>카운터 증가 (%1)</translation>
    </message>
    <message>
        <location filename="../src/player.cpp" line="688"/>
        <source>&amp;Remove counter (%1)</source>
        <translation>카운터 감소 (%1)</translation>
    </message>
    <message>
        <location filename="../src/player.cpp" line="690"/>
        <source>&amp;Set counters (%1)...</source>
        <translation>카운터 설정 (%1)...</translation>
    </message>
    <message>
        <location filename="../src/player.cpp" line="691"/>
        <source>&amp;top of library</source>
        <translation>서고 맨 위</translation>
    </message>
    <message>
        <location filename="../src/player.cpp" line="692"/>
        <source>&amp;bottom of library</source>
        <translation>서고 맨 아래</translation>
    </message>
    <message>
        <location filename="../src/player.cpp" line="693"/>
        <source>&amp;graveyard</source>
        <translation>무덤</translation>
    </message>
    <message>
        <location filename="../src/player.cpp" line="694"/>
        <source>Ctrl+Del</source>
        <translation>Ctrl+Del</translation>
    </message>
    <message>
        <location filename="../src/player.cpp" line="695"/>
        <source>&amp;exile</source>
        <translation>추방</translation>
    </message>
    <message>
        <location filename="../src/player.cpp" line="706"/>
        <source>Ctrl+F3</source>
        <translation>Ctrl+F3</translation>
    </message>
    <message>
        <location filename="../src/player.cpp" line="712"/>
        <source>Ctrl+Shift+D</source>
        <translation>Ctrl+Shift+D</translation>
    </message>
    <message>
        <location filename="../src/player.cpp" line="858"/>
        <source>Draw cards</source>
        <translation>카드 X장 뽑기</translation>
    </message>
    <message>
        <location filename="../src/player.cpp" line="858"/>
        <location filename="../src/player.cpp" line="879"/>
        <location filename="../src/player.cpp" line="908"/>
        <location filename="../src/player.cpp" line="2110"/>
        <source>Number:</source>
        <translation>원하는 숫자:</translation>
    </message>
    <message>
        <location filename="../src/player.cpp" line="879"/>
        <source>Move top cards to grave</source>
        <translation>맨 위 카드 X장을 무덤으로 이동</translation>
    </message>
    <message>
        <location filename="../src/player.cpp" line="908"/>
        <source>Move top cards to exile</source>
        <translation>맨 위 카드 X장을 추방</translation>
    </message>
    <message>
        <location filename="../src/player.cpp" line="974"/>
        <source>Roll die</source>
        <translation>주사위 굴리기</translation>
    </message>
    <message>
        <location filename="../src/player.cpp" line="974"/>
        <source>Number of sides:</source>
        <translation>주사위 면의 수:</translation>
    </message>
    <message>
        <location filename="../src/player.cpp" line="1956"/>
        <source>Set power/toughness</source>
        <translation>공격력 및 방어력 설정</translation>
    </message>
    <message>
        <location filename="../src/player.cpp" line="1956"/>
        <source>Please enter the new PT:</source>
        <translation>새로운 공/방 값을 입력하여 주십시오:</translation>
    </message>
    <message>
        <location filename="../src/player.cpp" line="2028"/>
        <source>Set annotation</source>
        <translation>주석 설정</translation>
    </message>
    <message>
        <location filename="../src/player.cpp" line="2028"/>
        <source>Please enter the new annotation:</source>
        <translation>새로운 주석을 입력하여 주십시오:</translation>
    </message>
    <message>
        <location filename="../src/player.cpp" line="2110"/>
        <source>Set counters</source>
        <translation>카운터 설정</translation>
    </message>
</context>
<context>
    <name>QMenuBar</name>
    <message>
        <location filename="../src/window_main.cpp" line="353"/>
        <source>Services</source>
        <translation type="unfinished"></translation>
    </message>
    <message>
        <location filename="../src/window_main.cpp" line="354"/>
        <source>Hide %1</source>
        <translation type="unfinished"></translation>
    </message>
    <message>
        <location filename="../src/window_main.cpp" line="355"/>
        <source>Hide Others</source>
        <translation type="unfinished"></translation>
    </message>
    <message>
        <location filename="../src/window_main.cpp" line="356"/>
        <source>Show All</source>
        <translation type="unfinished"></translation>
    </message>
    <message>
        <location filename="../src/window_main.cpp" line="357"/>
        <source>Preferences...</source>
        <translation type="unfinished"></translation>
    </message>
    <message>
        <location filename="../src/window_main.cpp" line="358"/>
        <source>Quit %1</source>
        <translation type="unfinished"></translation>
    </message>
    <message>
        <location filename="../src/window_main.cpp" line="359"/>
        <source>About %1</source>
        <translation type="unfinished"></translation>
    </message>
</context>
<context>
    <name>QObject</name>
    <message>
        <location filename="../src/window_main.cpp" line="165"/>
        <source>Cockatrice replays (*.cor)</source>
        <translation>코카트리스 리플레이 파일 (*.cor)</translation>
    </message>
    <message>
        <location filename="../src/deck_loader.cpp" line="8"/>
        <source>Common deck formats (*.cod *.dec *.mwDeck)</source>
        <translation>일반적인 덱 파일 포맷 (*.cod *.dec *.mwDeck)</translation>
    </message>
    <message>
        <location filename="../src/deck_loader.cpp" line="9"/>
        <source>All files (*.*)</source>
        <translation>모든 파일 (*.*)</translation>
    </message>
    <message>
        <location filename="../src/gamesmodel.cpp" line="31"/>
        <source>&lt;1m ago</source>
        <translation>1분 전</translation>
    </message>
    <message>
        <location filename="../src/gamesmodel.cpp" line="34"/>
        <source>&lt;5m ago</source>
        <translation>5분 전</translation>
    </message>
    <message>
        <location filename="../src/gamesmodel.cpp" line="41"/>
        <location filename="../src/gamesmodel.cpp" line="58"/>
        <source>m ago</source>
        <extracomment>This will have a number prepended, like &quot;10m ago&quot;</extracomment>
        <translation>분 전</translation>
    </message>
    <message>
        <location filename="../src/gamesmodel.cpp" line="55"/>
        <source>1hr </source>
        <translation>1시간 </translation>
    </message>
    <message>
        <location filename="../src/gamesmodel.cpp" line="65"/>
        <source>hr ago</source>
        <extracomment>This will have a number prepended, like &quot;2h ago&quot;</extracomment>
        <translation>시간 전</translation>
    </message>
    <message>
        <location filename="../src/gamesmodel.cpp" line="67"/>
        <source>5+ hrs ago</source>
        <translation>5시간 전 이상</translation>
    </message>
</context>
<context>
    <name>RemoteDeckList_TreeModel</name>
    <message>
        <location filename="../src/remotedecklist_treewidget.cpp" line="161"/>
        <source>Name</source>
        <translation>덱 이름</translation>
    </message>
    <message>
        <location filename="../src/remotedecklist_treewidget.cpp" line="162"/>
        <source>ID</source>
        <translation>ID</translation>
    </message>
    <message>
        <location filename="../src/remotedecklist_treewidget.cpp" line="163"/>
        <source>Upload time</source>
        <translation>업로드 시간</translation>
    </message>
</context>
<context>
    <name>RemoteReplayList_TreeModel</name>
    <message>
        <location filename="../src/remotereplaylist_treewidget.cpp" line="137"/>
        <source>ID</source>
        <translation>ID</translation>
    </message>
    <message>
        <location filename="../src/remotereplaylist_treewidget.cpp" line="138"/>
        <source>Name</source>
        <translation>게임 이름</translation>
    </message>
    <message>
        <location filename="../src/remotereplaylist_treewidget.cpp" line="139"/>
        <source>Players</source>
        <translation>플레이어</translation>
    </message>
    <message>
        <location filename="../src/remotereplaylist_treewidget.cpp" line="140"/>
        <source>Keep</source>
        <translation>보존</translation>
    </message>
    <message>
        <location filename="../src/remotereplaylist_treewidget.cpp" line="141"/>
        <source>Time started</source>
        <translation>게임 시작 시간</translation>
    </message>
    <message>
        <location filename="../src/remotereplaylist_treewidget.cpp" line="142"/>
        <source>Duration (sec)</source>
        <translation>게임 길이</translation>
    </message>
</context>
<context>
    <name>RoomSelector</name>
    <message>
        <location filename="../src/tab_server.cpp" line="61"/>
        <source>Rooms</source>
        <translation>채널 목록</translation>
    </message>
    <message>
        <location filename="../src/tab_server.cpp" line="62"/>
        <source>Joi&amp;n</source>
        <translation>채널에 참가</translation>
    </message>
    <message>
        <location filename="../src/tab_server.cpp" line="65"/>
        <source>Room</source>
        <translation>게임</translation>
    </message>
    <message>
        <location filename="../src/tab_server.cpp" line="66"/>
        <source>Description</source>
        <translation>설명</translation>
    </message>
    <message>
        <location filename="../src/tab_server.cpp" line="67"/>
        <source>Players</source>
        <translation>플레이어</translation>
    </message>
    <message>
        <location filename="../src/tab_server.cpp" line="68"/>
        <source>Games</source>
        <translation>게임</translation>
    </message>
</context>
<context>
    <name>SetsModel</name>
    <message>
        <location filename="../src/setsmodel.cpp" line="42"/>
        <source>Key</source>
        <translation>범례</translation>
    </message>
    <message>
        <location filename="../src/setsmodel.cpp" line="43"/>
        <source>Set type</source>
        <translation>세트 종류</translation>
    </message>
    <message>
        <location filename="../src/setsmodel.cpp" line="44"/>
        <source>Set code</source>
        <translation>세트 약자</translation>
    </message>
    <message>
        <location filename="../src/setsmodel.cpp" line="45"/>
        <source>Long name</source>
        <translation>세트 이름</translation>
    </message>
    <message>
        <location filename="../src/setsmodel.cpp" line="46"/>
        <source>Release date</source>
        <translation>발매 일자</translation>
    </message>
</context>
<context>
    <name>ShutdownDialog</name>
    <message>
        <location filename="../src/tab_admin.cpp" line="19"/>
        <source>&amp;Reason for shutdown:</source>
        <translation>서버 종료 사유:</translation>
    </message>
    <message>
        <location filename="../src/tab_admin.cpp" line="22"/>
        <source>&amp;Time until shutdown (minutes):</source>
        <translation>서버 종료까지 남은 시간(분):</translation>
    </message>
    <message>
        <location filename="../src/tab_admin.cpp" line="40"/>
        <source>Shut down server</source>
        <translation>서버 종료</translation>
    </message>
</context>
<context>
    <name>TabAdmin</name>
    <message>
        <location filename="../src/tab_admin.cpp" line="87"/>
        <source>Update server &amp;message</source>
        <translation>서버 공지사항 작성</translation>
    </message>
    <message>
        <location filename="../src/tab_admin.cpp" line="88"/>
        <source>&amp;Shut down server</source>
        <translation>서버 종료</translation>
    </message>
    <message>
        <location filename="../src/tab_admin.cpp" line="89"/>
        <source>Server administration functions</source>
        <translation>서버 관리 기능</translation>
    </message>
    <message>
        <location filename="../src/tab_admin.cpp" line="91"/>
        <source>&amp;Unlock functions</source>
        <translation>기능 잠금 해제</translation>
    </message>
    <message>
        <location filename="../src/tab_admin.cpp" line="92"/>
        <source>&amp;Lock functions</source>
        <translation>기능 잠금</translation>
    </message>
    <message>
        <location filename="../src/tab_admin.cpp" line="114"/>
        <source>Unlock administration functions</source>
        <translation>서버 관리 기능 잠금 해제</translation>
    </message>
    <message>
        <location filename="../src/tab_admin.cpp" line="114"/>
        <source>Do you really want to unlock the administration functions?</source>
        <translation>정말 서버 관리 기능의 잠금을 해제하시겠습니까?</translation>
    </message>
    <message>
        <location filename="../src/tab_admin.h" line="45"/>
        <source>Administration</source>
        <translation>관리자 메뉴</translation>
    </message>
</context>
<context>
    <name>TabDeckEditor</name>
    <message>
        <location filename="../src/tab_deck_editor.cpp" line="311"/>
        <source>&amp;Print deck...</source>
        <translation>덱 인쇄</translation>
    </message>
    <message>
        <location filename="../src/tab_deck_editor.cpp" line="313"/>
        <source>&amp;Close</source>
        <translation>덱 닫기</translation>
    </message>
    <message>
        <location filename="../src/tab_deck_editor.cpp" line="314"/>
        <source>Ctrl+Q</source>
        <translation>Ctrl+Q</translation>
    </message>
    <message>
        <location filename="../src/tab_deck_editor.cpp" line="329"/>
        <source>&amp;Edit sets...</source>
        <translation>확장판 목록 편집</translation>
    </message>
    <message>
        <location filename="../src/tab_deck_editor.cpp" line="296"/>
        <source>&amp;Clear search</source>
        <translation>검색 초기화</translation>
    </message>
    <message>
        <location filename="../src/tab_deck_editor.cpp" line="298"/>
        <source>Deck &amp;name:</source>
        <translation>덱 이름:</translation>
    </message>
    <message>
        <location filename="../src/tab_deck_editor.cpp" line="299"/>
        <source>&amp;Comments:</source>
        <translation>설명:</translation>
    </message>
    <message>
        <location filename="../src/tab_deck_editor.cpp" line="300"/>
        <source>Hash:</source>
        <translation>해시값:</translation>
    </message>
    <message>
        <location filename="../src/tab_deck_editor.cpp" line="302"/>
        <source>&amp;Update prices</source>
        <translation>카드 가격 갱신</translation>
    </message>
    <message>
        <location filename="../src/tab_deck_editor.cpp" line="303"/>
        <source>Ctrl+U</source>
        <translation>Ctrl+U</translation>
    </message>
    <message>
        <location filename="../src/tab_deck_editor.cpp" line="305"/>
        <source>&amp;New deck</source>
        <translation>새로운 덱 작성</translation>
    </message>
    <message>
        <location filename="../src/tab_deck_editor.cpp" line="306"/>
        <source>&amp;Load deck...</source>
        <translation>덱 불러오기</translation>
    </message>
    <message>
        <location filename="../src/tab_deck_editor.cpp" line="307"/>
        <source>&amp;Save deck</source>
        <translation>덱 저장</translation>
    </message>
    <message>
        <location filename="../src/tab_deck_editor.cpp" line="308"/>
        <source>Save deck &amp;as...</source>
        <translation>다른 이름으로 저장</translation>
    </message>
    <message>
        <location filename="../src/tab_deck_editor.cpp" line="309"/>
        <source>Load deck from cl&amp;ipboard...</source>
        <translation>클립보드에서 덱 가져오기</translation>
    </message>
    <message>
        <location filename="../src/tab_deck_editor.cpp" line="310"/>
        <source>Save deck to clip&amp;board</source>
        <translation>클립보드로 덱 내보내기</translation>
    </message>
    <message>
        <location filename="../src/tab_deck_editor.cpp" line="312"/>
        <source>&amp;Analyze deck on deckstats.net</source>
        <translation>deckstats.net에서 덱 분석</translation>
    </message>
    <message>
        <location filename="../src/tab_deck_editor.cpp" line="316"/>
        <source>Add card to &amp;maindeck</source>
        <translation>메인덱에 카드 추가</translation>
    </message>
    <message>
        <location filename="../src/tab_deck_editor.cpp" line="317"/>
        <source>Add card to &amp;sideboard</source>
        <translation>사이드보드에 카드 추가</translation>
    </message>
    <message>
        <location filename="../src/tab_deck_editor.cpp" line="295"/>
        <source>Show card text only</source>
        <translation>카드 텍스트만 보기</translation>
    </message>
    <message>
        <location filename="../src/tab_deck_editor.cpp" line="319"/>
        <source>&amp;Remove row</source>
        <translation>한 줄 삭제</translation>
    </message>
    <message>
        <location filename="../src/tab_deck_editor.cpp" line="320"/>
        <source>Del</source>
        <translation>Del</translation>
    </message>
    <message>
        <location filename="../src/tab_deck_editor.cpp" line="321"/>
        <source>&amp;Increment number</source>
        <translation>카드 장 수 증가</translation>
    </message>
    <message>
        <location filename="../src/tab_deck_editor.cpp" line="322"/>
        <source>+</source>
        <translation>+</translation>
    </message>
    <message>
        <location filename="../src/tab_deck_editor.cpp" line="323"/>
        <source>&amp;Decrement number</source>
        <translation>카드 장 수 감소</translation>
    </message>
    <message>
        <location filename="../src/tab_deck_editor.cpp" line="324"/>
        <source>-</source>
        <translation>-</translation>
    </message>
    <message>
        <location filename="../src/tab_deck_editor.cpp" line="326"/>
        <source>&amp;Deck editor</source>
        <translation>덱 편집기</translation>
    </message>
    <message>
        <location filename="../src/tab_deck_editor.cpp" line="327"/>
        <source>C&amp;ard database</source>
        <translation>카드 데이터베이스</translation>
    </message>
    <message>
        <location filename="../src/tab_deck_editor.cpp" line="330"/>
        <source>Edit &amp;tokens...</source>
        <translation>토큰 목록 편집</translation>
    </message>
    <message>
        <location filename="../src/tab_deck_editor.cpp" line="335"/>
        <source>Deck: %1</source>
        <translation>덱 편집기: %1</translation>
    </message>
    <message>
        <location filename="../src/tab_deck_editor.cpp" line="382"/>
        <source>Are you sure?</source>
        <translation>확실하십니까?</translation>
    </message>
    <message>
        <location filename="../src/tab_deck_editor.cpp" line="383"/>
        <source>The decklist has been modified.
Do you want to save the changes?</source>
        <translation>덱 리스트가 변경되었습니다.
변경사항을 저장하시겠습니까?</translation>
    </message>
    <message>
        <location filename="../src/tab_deck_editor.cpp" line="416"/>
        <source>Load deck</source>
        <translation>덱 불러오기</translation>
    </message>
    <message>
        <location filename="../src/tab_deck_editor.cpp" line="435"/>
        <location filename="../src/tab_deck_editor.cpp" line="459"/>
        <location filename="../src/tab_deck_editor.cpp" line="479"/>
        <source>Error</source>
        <translation>오류</translation>
    </message>
    <message>
        <location filename="../src/tab_deck_editor.cpp" line="435"/>
        <source>The deck could not be saved.</source>
        <translation>덱을 저장하는데 실패하였습니다.</translation>
    </message>
    <message>
        <location filename="../src/tab_deck_editor.cpp" line="459"/>
        <location filename="../src/tab_deck_editor.cpp" line="479"/>
        <source>The deck could not be saved.
Please check that the directory is writable and try again.</source>
        <translation>덱을 저장하는데 실패하였습니다.
덱 파일 디렉토리에 쓰기가 가능한지 확인하시고 다시 시도하여 주십시오.</translation>
    </message>
    <message>
        <location filename="../src/tab_deck_editor.cpp" line="465"/>
        <source>Save deck</source>
        <translation>덱 저장</translation>
    </message>
</context>
<context>
    <name>TabDeckStorage</name>
    <message>
        <location filename="../src/tab_deck_storage.cpp" line="118"/>
        <source>Local file system</source>
        <translation>로컬 파일 시스템</translation>
    </message>
    <message>
        <location filename="../src/tab_deck_storage.cpp" line="119"/>
        <source>Server deck storage</source>
        <translation>서버 덱 보관함</translation>
    </message>
    <message>
        <location filename="../src/tab_deck_storage.cpp" line="121"/>
        <location filename="../src/tab_deck_storage.cpp" line="123"/>
        <source>Open in deck editor</source>
        <translation>덱 편집기로 열기</translation>
    </message>
    <message>
        <location filename="../src/tab_deck_storage.cpp" line="122"/>
        <source>Upload deck</source>
        <translation>덱 업로드</translation>
    </message>
    <message>
        <location filename="../src/tab_deck_storage.cpp" line="124"/>
        <source>Download deck</source>
        <translation>덱 다운로드</translation>
    </message>
    <message>
        <location filename="../src/tab_deck_storage.cpp" line="125"/>
        <location filename="../src/tab_deck_storage.cpp" line="271"/>
        <source>New folder</source>
        <translation>새 폴더</translation>
    </message>
    <message>
        <location filename="../src/tab_deck_storage.cpp" line="126"/>
        <location filename="../src/tab_deck_storage.cpp" line="127"/>
        <source>Delete</source>
        <translation>삭제</translation>
    </message>
    <message>
        <location filename="../src/tab_deck_storage.cpp" line="157"/>
        <source>Enter deck name</source>
        <translation>덱 이름 작성</translation>
    </message>
    <message>
        <location filename="../src/tab_deck_storage.cpp" line="157"/>
        <source>This decklist does not have a name.
Please enter a name:</source>
        <translation>이 덱리스트는 이름이 없습니다.
이름을 입력하여 주십시오:</translation>
    </message>
    <message>
        <location filename="../src/tab_deck_storage.cpp" line="161"/>
        <source>Unnamed deck</source>
        <translation>이름 없는 덱</translation>
    </message>
    <message>
        <location filename="../src/tab_deck_storage.cpp" line="196"/>
        <source>Delete local file</source>
        <translation>로컬 파일 삭제</translation>
    </message>
    <message>
        <location filename="../src/tab_deck_storage.cpp" line="196"/>
        <location filename="../src/tab_deck_storage.cpp" line="313"/>
        <location filename="../src/tab_deck_storage.cpp" line="321"/>
        <source>Are you sure you want to delete &quot;%1&quot;?</source>
        <translation>정말로 &quot;%1&quot;을(를) 삭제하시겠습니까?</translation>
    </message>
    <message>
        <location filename="../src/tab_deck_storage.cpp" line="271"/>
        <source>Name of new folder:</source>
        <translation>새 폴더의 이름:</translation>
    </message>
    <message>
        <location filename="../src/tab_deck_storage.cpp" line="313"/>
        <source>Delete remote folder</source>
        <translation>서버 보관함의 폴더 삭제</translation>
    </message>
    <message>
        <location filename="../src/tab_deck_storage.cpp" line="321"/>
        <source>Delete remote deck</source>
        <translation>서버에 저장된 덱 삭제</translation>
    </message>
    <message>
        <location filename="../src/tab_deck_storage.h" line="52"/>
        <source>Deck storage</source>
        <translation>덱 보관함</translation>
    </message>
</context>
<context>
    <name>TabGame</name>
    <message>
        <location filename="../src/tab_game.cpp" line="478"/>
        <source>F5</source>
        <translation>F5</translation>
    </message>
    <message>
        <location filename="../src/tab_game.cpp" line="479"/>
        <source>F6</source>
        <translation>F6</translation>
    </message>
    <message>
        <location filename="../src/tab_game.cpp" line="480"/>
        <source>F7</source>
        <translation>F7</translation>
    </message>
    <message>
        <location filename="../src/tab_game.cpp" line="481"/>
        <source>F8</source>
        <translation>F8</translation>
    </message>
    <message>
        <location filename="../src/tab_game.cpp" line="482"/>
        <source>F9</source>
        <translation>F9</translation>
    </message>
    <message>
        <location filename="../src/tab_game.cpp" line="483"/>
        <source>F10</source>
        <translation>F10</translation>
    </message>
    <message>
        <location filename="../src/tab_game.cpp" line="537"/>
        <source>&amp;Phases</source>
        <translation>단계</translation>
    </message>
    <message>
        <location filename="../src/tab_game.cpp" line="540"/>
        <source>&amp;Game</source>
        <translation>게임</translation>
    </message>
    <message>
        <location filename="../src/tab_game.cpp" line="542"/>
        <source>Next &amp;phase</source>
        <translation>다음 단계로 진행</translation>
    </message>
    <message>
        <location filename="../src/tab_game.cpp" line="543"/>
        <source>Ctrl+Space</source>
        <translation>Ctrl+Space</translation>
    </message>
    <message>
        <location filename="../src/tab_game.cpp" line="543"/>
        <source>Tab</source>
        <translation>Tab</translation>
    </message>
    <message>
        <location filename="../src/tab_game.cpp" line="546"/>
        <source>Next &amp;turn</source>
        <translation>턴 넘기기</translation>
    </message>
    <message>
        <location filename="../src/tab_game.cpp" line="547"/>
        <source>Ctrl+Return</source>
        <translation>Ctrl+Return</translation>
    </message>
    <message>
        <location filename="../src/tab_game.cpp" line="547"/>
        <source>Ctrl+Enter</source>
        <translation>Ctrl+Enter</translation>
    </message>
    <message>
        <location filename="../src/tab_game.cpp" line="550"/>
        <source>&amp;Remove all local arrows</source>
        <translation>자기가 그린 화살표 제거</translation>
    </message>
    <message>
        <location filename="../src/tab_game.cpp" line="551"/>
        <source>Ctrl+R</source>
        <translation>Ctrl+R</translation>
    </message>
    <message>
        <location filename="../src/tab_game.cpp" line="554"/>
        <source>Game &amp;information</source>
        <translation>게임 정보</translation>
    </message>
    <message>
        <location filename="../src/tab_game.cpp" line="556"/>
        <source>&amp;Concede</source>
        <translation>항복</translation>
    </message>
    <message>
        <location filename="../src/tab_game.cpp" line="557"/>
        <source>F2</source>
        <translation>F2</translation>
    </message>
    <message>
        <location filename="../src/tab_game.cpp" line="560"/>
        <source>&amp;Leave game</source>
        <translation>게임 나가기</translation>
    </message>
    <message>
        <location filename="../src/tab_game.cpp" line="561"/>
        <location filename="../src/tab_game.cpp" line="565"/>
        <source>Ctrl+Q</source>
        <translation>Ctrl+Q</translation>
    </message>
    <message>
        <location filename="../src/tab_game.cpp" line="564"/>
        <source>C&amp;lose replay</source>
        <translation>리플레이 닫기</translation>
    </message>
    <message>
        <location filename="../src/tab_game.cpp" line="569"/>
        <source>&amp;Say:</source>
        <translation>말하기:</translation>
    </message>
    <message>
        <location filename="../src/tab_game.cpp" line="671"/>
        <source>Concede</source>
        <translation>항복</translation>
    </message>
    <message>
        <location filename="../src/tab_game.cpp" line="671"/>
        <source>Are you sure you want to concede this game?</source>
        <translation>정말 게임에서 항복하시겠습니까?</translation>
    </message>
    <message>
        <location filename="../src/tab_game.cpp" line="681"/>
        <source>Leave game</source>
        <translation>게임 나가기</translation>
    </message>
    <message>
        <location filename="../src/tab_game.cpp" line="681"/>
        <source>Are you sure you want to leave this game?</source>
        <translation>정말 게임에서 나가시겠습니까?</translation>
    </message>
    <message>
<<<<<<< HEAD
        <location filename="../src/tab_game.cpp" line="1091"/>
        <source>You have been kicked out of the game.</source>
        <translation type="unfinished">게임에서 강제 퇴장 당하였습니다.</translation>
    </message>
    <message>
        <location filename="../src/tab_game.cpp" line="1185"/>
=======
        <location filename="../src/tab_game.cpp" line="1175"/>
>>>>>>> 43a9ac61
        <source>Replay %1: %2</source>
        <translation>리플레이 %1: %2</translation>
    </message>
    <message>
<<<<<<< HEAD
        <location filename="../src/tab_game.cpp" line="1187"/>
=======
        <location filename="../src/tab_game.cpp" line="1177"/>
>>>>>>> 43a9ac61
        <source>Game %1: %2</source>
        <translation>게임 %1: %2</translation>
    </message>
</context>
<context>
    <name>TabMessage</name>
    <message>
        <location filename="../src/tab_message.cpp" line="54"/>
        <source>Personal &amp;talk</source>
        <translation>1:1 대화</translation>
    </message>
    <message>
        <location filename="../src/tab_message.cpp" line="55"/>
        <source>&amp;Leave</source>
        <translation>나가기</translation>
    </message>
    <message>
        <location filename="../src/tab_message.cpp" line="98"/>
        <source>This user is ignoring you.</source>
        <translation>이 사용자는 당신을 차단하였습니다.</translation>
    </message>
    <message>
        <location filename="../src/tab_message.cpp" line="115"/>
        <source>%1 has left the server.</source>
        <translation>%1이(가) 서버와의 연결을 끊었습니다.</translation>
    </message>
    <message>
        <location filename="../src/tab_message.cpp" line="121"/>
        <source>%1 has joined the server.</source>
        <translation>%1이(가) 서버에 연결하였습니다.</translation>
    </message>
    <message>
        <location filename="../src/tab_message.cpp" line="71"/>
        <source>Talking to %1</source>
        <translation>%1와(과) 대화중</translation>
    </message>
</context>
<context>
    <name>TabReplays</name>
    <message>
        <location filename="../src/tab_replays.cpp" line="114"/>
        <source>Local file system</source>
        <translation>로컬 파일 시스템</translation>
    </message>
    <message>
        <location filename="../src/tab_replays.cpp" line="115"/>
        <source>Server replay storage</source>
        <translation>서버 리플레이 보관함</translation>
    </message>
    <message>
        <location filename="../src/tab_replays.cpp" line="117"/>
        <location filename="../src/tab_replays.cpp" line="119"/>
        <source>Watch replay</source>
        <translation>리플레이 보기</translation>
    </message>
    <message>
        <location filename="../src/tab_replays.cpp" line="118"/>
        <location filename="../src/tab_replays.cpp" line="122"/>
        <source>Delete</source>
        <translation>삭제</translation>
    </message>
    <message>
        <location filename="../src/tab_replays.cpp" line="120"/>
        <source>Download replay</source>
        <translation>리플레이 다운로드</translation>
    </message>
    <message>
        <location filename="../src/tab_replays.cpp" line="121"/>
        <source>Toggle expiration lock</source>
        <translation>자동 삭제 여부 토글</translation>
    </message>
    <message>
        <location filename="../src/tab_replays.cpp" line="147"/>
        <source>Delete local file</source>
        <translation>로컬 파일 삭제</translation>
    </message>
    <message>
        <location filename="../src/tab_replays.cpp" line="147"/>
        <source>Are you sure you want to delete &quot;%1&quot;?</source>
        <translation>정말로 &quot;%1&quot;을(를) 삭제하시겠습니까?</translation>
    </message>
    <message>
        <location filename="../src/tab_replays.cpp" line="253"/>
        <source>Delete remote replay</source>
        <translation>서버에 저장된 리플레이 삭제</translation>
    </message>
    <message>
        <location filename="../src/tab_replays.cpp" line="253"/>
        <source>Are you sure you want to delete the replay of game %1?</source>
        <translation>정말 게임 %1의 리플레이를 삭제하시겠습니까?</translation>
    </message>
    <message>
        <location filename="../src/tab_replays.h" line="51"/>
        <source>Game replays</source>
        <translation>게임 리플레이</translation>
    </message>
</context>
<context>
    <name>TabRoom</name>
    <message>
        <location filename="../src/tab_room.cpp" line="119"/>
        <source>&amp;Say:</source>
        <translation>말하기:</translation>
    </message>
    <message>
        <location filename="../src/tab_room.cpp" line="120"/>
        <source>Chat</source>
        <translation>대화</translation>
    </message>
    <message>
        <location filename="../src/tab_room.cpp" line="121"/>
        <source>&amp;Room</source>
        <translation>채널</translation>
    </message>
    <message>
        <location filename="../src/tab_room.cpp" line="122"/>
        <source>&amp;Leave room</source>
        <translation>채널에서 나가기</translation>
    </message>
    <message>
        <location filename="../src/tab_room.cpp" line="123"/>
        <source>&amp;Clear chat</source>
        <translation>대화 내용 삭제</translation>
    </message>
    <message>
        <location filename="../src/tab_room.cpp" line="124"/>
        <source>Chat Settings...</source>
        <translation>대화 설정...</translation>
    </message>
    <message>
        <location filename="../src/tab_room.cpp" line="163"/>
        <source>You are flooding the chat. Please wait a couple of seconds.</source>
        <translation>너무 빨리 말하고 있습니다. 조금만 기다려 주십시오.</translation>
    </message>
</context>
<context>
    <name>TabServer</name>
    <message>
        <location filename="../src/tab_server.h" line="53"/>
        <source>Server</source>
        <translation>서버</translation>
    </message>
</context>
<context>
    <name>TabUserLists</name>
    <message>
        <location filename="../src/tab_userlists.cpp" line="48"/>
        <source>Add to Buddy List</source>
        <translation>친구 목록에 추가</translation>
    </message>
    <message>
        <location filename="../src/tab_userlists.cpp" line="57"/>
        <source>Add to Ignore List</source>
        <translation>차단 목록에 추가</translation>
    </message>
    <message>
        <location filename="../src/tab_userlists.h" line="48"/>
        <source>User lists</source>
        <translation>사용자 목록</translation>
    </message>
</context>
<context>
    <name>UserContextMenu</name>
    <message>
        <location filename="../src/user_context_menu.cpp" line="40"/>
        <source>User &amp;details</source>
        <translation>사용자 정보</translation>
    </message>
    <message>
        <location filename="../src/user_context_menu.cpp" line="41"/>
        <source>Direct &amp;chat</source>
        <translation>1:1 대화</translation>
    </message>
    <message>
        <location filename="../src/user_context_menu.cpp" line="42"/>
        <source>Show this user&apos;s &amp;games</source>
        <translation>이 사용자의 게임 보기</translation>
    </message>
    <message>
        <location filename="../src/user_context_menu.cpp" line="43"/>
        <source>Add to &amp;buddy list</source>
        <translation>친구 목록에 추가</translation>
    </message>
    <message>
        <location filename="../src/user_context_menu.cpp" line="44"/>
        <source>Remove from &amp;buddy list</source>
        <translation>친구 목록에서 삭제</translation>
    </message>
    <message>
        <location filename="../src/user_context_menu.cpp" line="45"/>
        <source>Add to &amp;ignore list</source>
        <translation>차단 목록에 추가</translation>
    </message>
    <message>
        <location filename="../src/user_context_menu.cpp" line="46"/>
        <source>Remove from &amp;ignore list</source>
        <translation>차단 목록에서 제거</translation>
    </message>
    <message>
        <location filename="../src/user_context_menu.cpp" line="47"/>
        <source>Kick from &amp;game</source>
        <translation>게임에서 강제 퇴장</translation>
    </message>
    <message>
        <location filename="../src/user_context_menu.cpp" line="48"/>
        <source>Ban from &amp;server</source>
        <translation>서버에서 추방</translation>
    </message>
    <message>
        <location filename="../src/user_context_menu.cpp" line="76"/>
        <source>%1&apos;s games</source>
        <translation>%1의 게임</translation>
    </message>
</context>
<context>
    <name>UserInfoBox</name>
    <message>
        <location filename="../src/userinfobox.cpp" line="42"/>
        <source>User information</source>
        <translation>사용자 정보</translation>
    </message>
    <message>
        <location filename="../src/userinfobox.cpp" line="49"/>
        <source>Real name:</source>
        <translation>실명:</translation>
    </message>
    <message>
        <location filename="../src/userinfobox.cpp" line="50"/>
        <source>Gender:</source>
        <translation>성별:</translation>
    </message>
    <message>
        <location filename="../src/userinfobox.cpp" line="51"/>
        <source>Location:</source>
        <translation>거주지:</translation>
    </message>
    <message>
        <location filename="../src/userinfobox.cpp" line="52"/>
        <source>User level:</source>
        <translation>사용자 권한:</translation>
    </message>
    <message>
        <location filename="../src/userinfobox.cpp" line="53"/>
        <source>Account Age:</source>
        <translation>계정 나이:</translation>
    </message>
    <message>
        <location filename="../src/userinfobox.cpp" line="85"/>
        <source>Administrator</source>
        <translation>운영자</translation>
    </message>
    <message>
        <location filename="../src/userinfobox.cpp" line="87"/>
        <source>Moderator</source>
        <translation>관리자</translation>
    </message>
    <message>
        <location filename="../src/userinfobox.cpp" line="89"/>
        <source>Registered user</source>
        <translation>가입한 사용자</translation>
    </message>
    <message>
        <location filename="../src/userinfobox.cpp" line="91"/>
        <location filename="../src/userinfobox.cpp" line="94"/>
        <source>Unregistered user</source>
        <translation>가입하지 않은 사용자</translation>
    </message>
    <message>
        <location filename="../src/userinfobox.cpp" line="97"/>
        <source>Unknown</source>
        <translation>미상</translation>
    </message>
    <message>
        <location filename="../src/userinfobox.cpp" line="110"/>
        <source>Year</source>
        <translation>년</translation>
    </message>
    <message>
        <location filename="../src/userinfobox.cpp" line="110"/>
        <source>Years</source>
        <translation>년</translation>
    </message>
    <message>
        <location filename="../src/userinfobox.cpp" line="116"/>
        <source>Day</source>
        <translation>일</translation>
    </message>
    <message>
        <location filename="../src/userinfobox.cpp" line="116"/>
        <source>Days</source>
        <translation>일</translation>
    </message>
</context>
<context>
    <name>UserInterfaceSettingsPage</name>
    <message>
        <location filename="../src/dlg_settings.cpp" line="505"/>
        <source>General interface settings</source>
        <translation>일반 인터페이스 설정</translation>
    </message>
    <message>
        <location filename="../src/dlg_settings.cpp" line="506"/>
        <source>Enable notifications in taskbar</source>
        <translation>상태 표시줄에 알림 설정</translation>
    </message>
    <message>
        <location filename="../src/dlg_settings.cpp" line="507"/>
        <source>&amp;Double-click cards to play them (instead of single-click)</source>
        <translation>카드를 더블 클릭하여 발동 (해제시 한번만 클릭하면 발동 됨)</translation>
    </message>
    <message>
        <location filename="../src/dlg_settings.cpp" line="508"/>
        <source>&amp;Play all nonlands onto the stack (not the battlefield) by default</source>
        <translation>모든 대지가 아닌 카드를 발동 시에 스택으로 이동 (해제시 전장으로 바로 이동)</translation>
    </message>
    <message>
        <location filename="../src/dlg_settings.cpp" line="509"/>
        <source>Animation settings</source>
        <translation>애니메이션 설정</translation>
    </message>
    <message>
        <location filename="../src/dlg_settings.cpp" line="510"/>
        <source>&amp;Tap/untap animation</source>
        <translation>탭/언탭 애니메이션</translation>
    </message>
    <message>
        <location filename="../src/dlg_settings.cpp" line="511"/>
        <source>Enable &amp;sounds</source>
        <translation>음향 효과 켜기</translation>
    </message>
    <message>
        <location filename="../src/dlg_settings.cpp" line="512"/>
        <source>Path to sounds directory:</source>
        <translation>음향 효과 파일 디렉토리 경로:</translation>
    </message>
    <message>
        <location filename="../src/dlg_settings.cpp" line="513"/>
        <source>Test system sound engine</source>
        <translation>시스템 사운드 엔진 테스트</translation>
    </message>
    <message>
        <location filename="../src/dlg_settings.cpp" line="514"/>
        <source>Sound settings</source>
        <translation>음향 설정</translation>
    </message>
    <message>
        <location filename="../src/dlg_settings.cpp" line="525"/>
        <source>Choose path</source>
        <translation>경로 선택</translation>
    </message>
</context>
<context>
    <name>UserList</name>
    <message>
        <location filename="../src/userlist.cpp" line="243"/>
        <source>Users online: %1</source>
        <translation>현재 온라인 사용자: %1</translation>
    </message>
    <message>
        <location filename="../src/userlist.cpp" line="244"/>
        <source>Users in this room: %1</source>
        <translation>현재 채널에 있는 사용자 목록 : %1</translation>
    </message>
    <message>
        <location filename="../src/userlist.cpp" line="245"/>
        <source>Buddies online: %1 / %2</source>
        <translation>온라인 친구 목록: %1 / %2</translation>
    </message>
    <message>
        <location filename="../src/userlist.cpp" line="246"/>
        <source>Ignored users online: %1 / %2</source>
        <translation>차단한 사용자 목록: %1 / %2</translation>
    </message>
</context>
<context>
    <name>WndSets</name>
    <message>
        <location filename="../src/window_sets.cpp" line="42"/>
        <source>Save set ordering</source>
        <translation>확장판 정렬 순서 저장</translation>
    </message>
    <message>
        <location filename="../src/window_sets.cpp" line="44"/>
        <source>Restore saved set ordering</source>
        <translation>확장판 정렬 순서 초기화</translation>
    </message>
    <message>
        <location filename="../src/window_sets.cpp" line="46"/>
        <source>Move selected set up</source>
        <translation>선택한 확장판을 한 단계 올리기</translation>
    </message>
    <message>
        <location filename="../src/window_sets.cpp" line="48"/>
        <source>Move selected set down</source>
        <translation>선택한 확장판을 한 단계 내리기</translation>
    </message>
    <message>
        <location filename="../src/window_sets.cpp" line="50"/>
        <source>Move selected set to top</source>
        <translation>선택한 확장판을 맨 위로 올리기</translation>
    </message>
    <message>
        <location filename="../src/window_sets.cpp" line="52"/>
        <source>Move selected set to bottom</source>
        <translation>선택한 확장판을 맨 아래로 내리기</translation>
    </message>
    <message>
        <location filename="../src/window_sets.cpp" line="79"/>
        <source>Edit sets</source>
        <translation>확장판 목록 수정</translation>
    </message>
    <message>
        <location filename="../src/window_sets.cpp" line="90"/>
        <source>Success</source>
        <translation>성공</translation>
    </message>
    <message>
        <location filename="../src/window_sets.cpp" line="90"/>
        <source>The sets database has been saved successfully.</source>
        <translation>확장판 데이터베이스가 성공적으로 저장되었습니다.</translation>
    </message>
</context>
<context>
    <name>ZoneViewWidget</name>
    <message>
        <location filename="../src/zoneviewwidget.cpp" line="174"/>
        <source>sort by name</source>
        <translation>카드 이름 순 정렬</translation>
    </message>
    <message>
        <location filename="../src/zoneviewwidget.cpp" line="175"/>
        <source>sort by type</source>
        <translation>카드 유형 별 정렬</translation>
    </message>
    <message>
        <location filename="../src/zoneviewwidget.cpp" line="176"/>
        <source>shuffle when closing</source>
        <translation>닫은 후 덱 섞기</translation>
    </message>
    <message>
        <location filename="../src/zoneviewwidget.cpp" line="177"/>
        <source>pile view</source>
        <translation>카드 유형마다 행으로 끊어 정렬</translation>
    </message>
</context>
</TS><|MERGE_RESOLUTION|>--- conflicted
+++ resolved
@@ -1811,20 +1811,12 @@
         <translation>도움말</translation>
     </message>
     <message>
-<<<<<<< HEAD
-        <location filename="../src/window_main.cpp" line="409"/>
-=======
         <location filename="../src/window_main.cpp" line="430"/>
->>>>>>> 43a9ac61
         <source>Are you sure?</source>
         <translation>확실하십니까?</translation>
     </message>
     <message>
-<<<<<<< HEAD
-        <location filename="../src/window_main.cpp" line="409"/>
-=======
         <location filename="../src/window_main.cpp" line="430"/>
->>>>>>> 43a9ac61
         <source>There are still open games. Are you sure you want to quit?</source>
         <translation>참여 중인 게임이 있습니다. 
 정말로 코카트리스를 종료하시겠습니까?</translation>
@@ -4239,161 +4231,148 @@
 <context>
     <name>TabGame</name>
     <message>
-        <location filename="../src/tab_game.cpp" line="478"/>
+        <location filename="../src/tab_game.cpp" line="477"/>
         <source>F5</source>
         <translation>F5</translation>
     </message>
     <message>
-        <location filename="../src/tab_game.cpp" line="479"/>
+        <location filename="../src/tab_game.cpp" line="478"/>
         <source>F6</source>
         <translation>F6</translation>
     </message>
     <message>
-        <location filename="../src/tab_game.cpp" line="480"/>
+        <location filename="../src/tab_game.cpp" line="479"/>
         <source>F7</source>
         <translation>F7</translation>
     </message>
     <message>
-        <location filename="../src/tab_game.cpp" line="481"/>
+        <location filename="../src/tab_game.cpp" line="480"/>
         <source>F8</source>
         <translation>F8</translation>
     </message>
     <message>
-        <location filename="../src/tab_game.cpp" line="482"/>
+        <location filename="../src/tab_game.cpp" line="481"/>
         <source>F9</source>
         <translation>F9</translation>
     </message>
     <message>
-        <location filename="../src/tab_game.cpp" line="483"/>
+        <location filename="../src/tab_game.cpp" line="482"/>
         <source>F10</source>
         <translation>F10</translation>
     </message>
     <message>
-        <location filename="../src/tab_game.cpp" line="537"/>
+        <location filename="../src/tab_game.cpp" line="536"/>
         <source>&amp;Phases</source>
         <translation>단계</translation>
     </message>
     <message>
-        <location filename="../src/tab_game.cpp" line="540"/>
+        <location filename="../src/tab_game.cpp" line="539"/>
         <source>&amp;Game</source>
         <translation>게임</translation>
     </message>
     <message>
-        <location filename="../src/tab_game.cpp" line="542"/>
+        <location filename="../src/tab_game.cpp" line="541"/>
         <source>Next &amp;phase</source>
         <translation>다음 단계로 진행</translation>
     </message>
     <message>
-        <location filename="../src/tab_game.cpp" line="543"/>
+        <location filename="../src/tab_game.cpp" line="542"/>
         <source>Ctrl+Space</source>
         <translation>Ctrl+Space</translation>
     </message>
     <message>
-        <location filename="../src/tab_game.cpp" line="543"/>
+        <location filename="../src/tab_game.cpp" line="542"/>
         <source>Tab</source>
         <translation>Tab</translation>
     </message>
     <message>
-        <location filename="../src/tab_game.cpp" line="546"/>
+        <location filename="../src/tab_game.cpp" line="545"/>
         <source>Next &amp;turn</source>
         <translation>턴 넘기기</translation>
     </message>
     <message>
-        <location filename="../src/tab_game.cpp" line="547"/>
+        <location filename="../src/tab_game.cpp" line="546"/>
         <source>Ctrl+Return</source>
         <translation>Ctrl+Return</translation>
     </message>
     <message>
-        <location filename="../src/tab_game.cpp" line="547"/>
+        <location filename="../src/tab_game.cpp" line="546"/>
         <source>Ctrl+Enter</source>
         <translation>Ctrl+Enter</translation>
     </message>
     <message>
-        <location filename="../src/tab_game.cpp" line="550"/>
+        <location filename="../src/tab_game.cpp" line="549"/>
         <source>&amp;Remove all local arrows</source>
         <translation>자기가 그린 화살표 제거</translation>
     </message>
     <message>
-        <location filename="../src/tab_game.cpp" line="551"/>
+        <location filename="../src/tab_game.cpp" line="550"/>
         <source>Ctrl+R</source>
         <translation>Ctrl+R</translation>
     </message>
     <message>
-        <location filename="../src/tab_game.cpp" line="554"/>
+        <location filename="../src/tab_game.cpp" line="553"/>
         <source>Game &amp;information</source>
         <translation>게임 정보</translation>
     </message>
     <message>
-        <location filename="../src/tab_game.cpp" line="556"/>
+        <location filename="../src/tab_game.cpp" line="555"/>
         <source>&amp;Concede</source>
         <translation>항복</translation>
     </message>
     <message>
-        <location filename="../src/tab_game.cpp" line="557"/>
+        <location filename="../src/tab_game.cpp" line="556"/>
         <source>F2</source>
         <translation>F2</translation>
     </message>
     <message>
-        <location filename="../src/tab_game.cpp" line="560"/>
+        <location filename="../src/tab_game.cpp" line="559"/>
         <source>&amp;Leave game</source>
         <translation>게임 나가기</translation>
     </message>
     <message>
-        <location filename="../src/tab_game.cpp" line="561"/>
-        <location filename="../src/tab_game.cpp" line="565"/>
+        <location filename="../src/tab_game.cpp" line="560"/>
+        <location filename="../src/tab_game.cpp" line="564"/>
         <source>Ctrl+Q</source>
         <translation>Ctrl+Q</translation>
     </message>
     <message>
-        <location filename="../src/tab_game.cpp" line="564"/>
+        <location filename="../src/tab_game.cpp" line="563"/>
         <source>C&amp;lose replay</source>
         <translation>리플레이 닫기</translation>
     </message>
     <message>
-        <location filename="../src/tab_game.cpp" line="569"/>
+        <location filename="../src/tab_game.cpp" line="568"/>
         <source>&amp;Say:</source>
         <translation>말하기:</translation>
     </message>
     <message>
-        <location filename="../src/tab_game.cpp" line="671"/>
+        <location filename="../src/tab_game.cpp" line="670"/>
         <source>Concede</source>
         <translation>항복</translation>
     </message>
     <message>
-        <location filename="../src/tab_game.cpp" line="671"/>
+        <location filename="../src/tab_game.cpp" line="670"/>
         <source>Are you sure you want to concede this game?</source>
         <translation>정말 게임에서 항복하시겠습니까?</translation>
     </message>
     <message>
-        <location filename="../src/tab_game.cpp" line="681"/>
+        <location filename="../src/tab_game.cpp" line="680"/>
         <source>Leave game</source>
         <translation>게임 나가기</translation>
     </message>
     <message>
-        <location filename="../src/tab_game.cpp" line="681"/>
+        <location filename="../src/tab_game.cpp" line="680"/>
         <source>Are you sure you want to leave this game?</source>
         <translation>정말 게임에서 나가시겠습니까?</translation>
     </message>
     <message>
-<<<<<<< HEAD
-        <location filename="../src/tab_game.cpp" line="1091"/>
-        <source>You have been kicked out of the game.</source>
-        <translation type="unfinished">게임에서 강제 퇴장 당하였습니다.</translation>
-    </message>
-    <message>
-        <location filename="../src/tab_game.cpp" line="1185"/>
-=======
         <location filename="../src/tab_game.cpp" line="1175"/>
->>>>>>> 43a9ac61
         <source>Replay %1: %2</source>
         <translation>리플레이 %1: %2</translation>
     </message>
     <message>
-<<<<<<< HEAD
-        <location filename="../src/tab_game.cpp" line="1187"/>
-=======
         <location filename="../src/tab_game.cpp" line="1177"/>
->>>>>>> 43a9ac61
         <source>Game %1: %2</source>
         <translation>게임 %1: %2</translation>
     </message>
