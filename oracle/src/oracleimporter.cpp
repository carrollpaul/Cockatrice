#include "oracleimporter.h"
#if QT_VERSION < 0x050000
#include <QtGui>
<<<<<<< HEAD
#else
#include <QtWidgets>
#endif

#include <QtNetwork>
#include <QXmlStreamReader>
#include <QDomDocument>
=======
>>>>>>> e5d9692d
#include <QDebug>

#include "qt-json/json.h"

OracleImporter::OracleImporter(const QString &_dataDir, QObject *parent)
    : CardDatabase(parent), dataDir(_dataDir)
{
}

bool OracleImporter::readSetsFromByteArray(const QByteArray &data)
{
    QList<SetToDownload> newSetList;
    
    bool ok;
    setsMap = QtJson::Json::parse(QString(data), ok).toMap();
    if (!ok) {
        qDebug() << "error: QtJson::Json::parse()";
        return 0;
    }
    
    QListIterator<QVariant> it(setsMap.values());
    QVariantMap map;

    QString edition;
    QString editionLong;
    QVariant editionCards;
    bool import;

    while (it.hasNext()) {
        map = it.next().toMap();
        edition = map.value("code").toString();
        editionLong = map.value("name").toString();
        editionCards = map.value("cards");

        // core and expansion sets are marked to be imported by default
        import = (0 == QString::compare(map.value("type").toString(), QString("core"), Qt::CaseInsensitive) ||
            0 == QString::compare(map.value("type").toString(), QString("expansion"), Qt::CaseInsensitive));

        newSetList.append(SetToDownload(edition, editionLong, editionCards, import));
    }

    qSort(newSetList);

    if (newSetList.isEmpty())
        return false;
    allSets = newSetList;
    return true;
}

CardInfo *OracleImporter::addCard(const QString &setName,
                                  QString cardName,
                                  bool isToken,
                                  int cardId,
                                  QString &cardCost,
                                  const QString &cardType,
                                  const QString &cardPT,
                                  int cardLoyalty,
                                  const QStringList &cardText)
{
    QString fullCardText = cardText.join("\n");
    bool splitCard = false;
    if (cardName.contains('(')) {
        cardName.remove(QRegExp(" \\(.*\\)"));
        splitCard = true;
    }
    // Workaround for card name weirdness
    if (cardName.contains("XX"))
        cardName.remove("XX");
    cardName = cardName.replace("Æ", "AE");
    cardName = cardName.replace("’", "'");

    // Remove {} around mana costs
    cardCost.remove(QChar('{'));
    cardCost.remove(QChar('}'));

    CardInfo *card;
    if (cardHash.contains(cardName)) {
        card = cardHash.value(cardName);
        if (splitCard && !card->getText().contains(fullCardText))
            card->setText(card->getText() + "\n---\n" + fullCardText);
    } else {
        bool mArtifact = false;
        if (cardType.endsWith("Artifact"))
            for (int i = 0; i < cardText.size(); ++i)
                if (cardText[i].contains("{T}") && cardText[i].contains("to your mana pool"))
                    mArtifact = true;
                    
        QStringList colors;
        QStringList allColors = QStringList() << "W" << "U" << "B" << "R" << "G";
        for (int i = 0; i < allColors.size(); i++)
            if (cardCost.contains(allColors[i]))
                colors << allColors[i];
        
        if (cardText.contains(cardName + " is white."))
            colors << "W";
        if (cardText.contains(cardName + " is blue."))
            colors << "U";
        if (cardText.contains(cardName + " is black."))
            colors << "B";
        if (cardText.contains(cardName + " is red."))
            colors << "R";
        if (cardText.contains(cardName + " is green."))
            colors << "G";
        
        bool cipt = (cardText.contains(cardName + " enters the battlefield tapped."));
        
        card = new CardInfo(this, cardName, isToken, cardCost, cardType, cardPT, fullCardText, colors, cardLoyalty, cipt);
        int tableRow = 1;
        QString mainCardType = card->getMainCardType();
        if ((mainCardType == "Land") || mArtifact)
            tableRow = 0;
        else if ((mainCardType == "Sorcery") || (mainCardType == "Instant"))
            tableRow = 3;
        else if (mainCardType == "Creature")
            tableRow = 2;
        card->setTableRow(tableRow);
        
        cardHash.insert(cardName, card);
    }
    card->setMuId(setName, cardId);

    return card;
}

int OracleImporter::importTextSpoiler(CardSet *set, const QVariant &data)
{
    int cards = 0;
    
    QListIterator<QVariant> it(data.toList());
    QVariantMap map;
    QString cardName;
    QString cardCost;
    QString cardType;
    QString cardPT;
    QString cardText;
    int cardId;
    int cardLoyalty;
    QMap<int, QVariantMap> splitCards;

    while (it.hasNext()) {
        map = it.next().toMap();
        if(0 == QString::compare(map.value("layout").toString(), QString("split"), Qt::CaseInsensitive))
        {
            // Split card handling
            cardId = map.contains("multiverseid") ? map.value("multiverseid").toInt() : 0;
            if(splitCards.contains(cardId))
            {
                // merge two split cards
                QVariantMap tmpMap = splitCards.take(cardId);
                QVariantMap * card1 = 0, * card2 = 0;
                // same cardid
                cardId = map.contains("multiverseid") ? map.value("multiverseid").toInt() : 0;
                // this is currently an integer; can't accept 2 values
                cardLoyalty = 0;

                // determine which subcard is the first one in the split
                QStringList names=map.contains("names") ? map.value("names").toStringList() : QStringList("");
                if(names.count()>0 &&
                    map.contains("name") &&
                    0 == QString::compare(map.value("name").toString(), names.at(0)))
                {
                    // map is the left part of the split card, tmpMap is right part
                    card1 = &map;
                    card2 = &tmpMap;
                } else {
                    //tmpMap is the left part of the split card, map is right part
                    card1 = &tmpMap;
                    card2 = &map;
                }

                // add first card's data
                cardName = card1->contains("name") ? card1->value("name").toString() : QString("");
                cardCost = card1->contains("manaCost") ? card1->value("manaCost").toString() : QString("");
                cardType = card1->contains("type") ? card1->value("type").toString() : QString("");
                cardPT = card1->contains("power") || card1->contains("toughness") ? card1->value("power").toString() + QString('/') + card1->value("toughness").toString() : QString("");
                cardText = card1->contains("text") ? card1->value("text").toString() : QString("");

                // add second card's data
                cardName += card2->contains("name") ? QString(" // ") + card2->value("name").toString() : QString("");
                cardCost += card2->contains("manaCost") ? QString(" // ") + card2->value("manaCost").toString() : QString("");
                cardType += card2->contains("type") ? QString(" // ") + card2->value("type").toString() : QString("");
                cardPT += card2->contains("power") || card2->contains("toughness") ? QString(" // ") + card2->value("power").toString() + QString('/') + card2->value("toughness").toString() : QString("");
                cardText += card2->contains("text") ? QString("\n\n---\n\n") + card2->value("text").toString() : QString("");
            } else {
                // first card od a pair; enqueue for later merging
                splitCards.insert(cardId, map);
                continue;
            }
        } else {
            // normal cards handling
            cardName = map.contains("name") ? map.value("name").toString() : QString("");
            cardCost = map.contains("manaCost") ? map.value("manaCost").toString() : QString("");
            cardType = map.contains("type") ? map.value("type").toString() : QString("");
            cardPT = map.contains("power") || map.contains("toughness") ? map.value("power").toString() + QString('/') + map.value("toughness").toString() : QString("");
            cardText = map.contains("text") ? map.value("text").toString() : QString("");
            cardId = map.contains("multiverseid") ? map.value("multiverseid").toInt() : 0;
            cardLoyalty = map.contains("loyalty") ? map.value("loyalty").toInt() : 0;
        }

        CardInfo *card = addCard(set->getShortName(), cardName, false, cardId, cardCost, cardType, cardPT, cardLoyalty, cardText.split("\n"));

        if (!set->contains(card)) {
            card->addToSet(set);
            cards++;
        }
    }
    
    return cards;
}

int OracleImporter::startImport()
{
    clear();

    int setCards = 0, setIndex= 0;
    QListIterator<SetToDownload> it(allSets);
    const SetToDownload * curSet;

    while (it.hasNext())
    {
        curSet = & it.next();
        if(!curSet->getImport())
            continue;
            
        CardSet *set = new CardSet(curSet->getShortName(), curSet->getLongName());
        if (!setHash.contains(set->getShortName()))
            setHash.insert(set->getShortName(), set);

        int setCards = importTextSpoiler(set, curSet->getCards());

        ++setIndex;
            
        emit setIndexChanged(setCards, setIndex, curSet->getLongName());
    }
    
    emit setIndexChanged(setCards, setIndex, QString());

    // total number of sets
    return setIndex;
}<|MERGE_RESOLUTION|>--- conflicted
+++ resolved
@@ -1,16 +1,9 @@
 #include "oracleimporter.h"
 #if QT_VERSION < 0x050000
-#include <QtGui>
-<<<<<<< HEAD
+    #include <QtGui>
 #else
-#include <QtWidgets>
+    #include <QtWidgets>
 #endif
-
-#include <QtNetwork>
-#include <QXmlStreamReader>
-#include <QDomDocument>
-=======
->>>>>>> e5d9692d
 #include <QDebug>
 
 #include "qt-json/json.h"
