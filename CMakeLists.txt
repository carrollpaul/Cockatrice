# Cockatrice's main CMakeLists.txt
#
# This is basically a wrapper to enable/disable the compilation
# of the different projects: servatrice, cockatrice, test
# This file sets all the variables shared between the projects
# like the installation path, compilation flags etc..

cmake_minimum_required(VERSION 2.6)

set(PROJECT_NAME "Cockatrice")
set(PROJECT_VERSION_MAJOR 0)
set(PROJECT_VERSION_MINOR 0)
set(PROJECT_VERSION_PATCH 1)
set(PROJECT_VERSION ${PROJECT_VERSION_MAJOR}.${PROJECT_VERSION_MINOR}.${PROJECT_VERSION_PATCH} )

# Defualt to "Release" build type
# User-provided value for CMAKE_BUILD_TYPE must be checked before the PROJECT() call
IF(DEFINED CMAKE_BUILD_TYPE)
   SET(CMAKE_BUILD_TYPE ${CMAKE_BUILD_TYPE} CACHE STRING "Type of build")
ELSE()
   SET(CMAKE_BUILD_TYPE Release CACHE STRING "Type of build")
ENDIF()

# A project name is needed for CPack
PROJECT("${PROJECT_NAME}")

# Set conventional loops
set(CMAKE_ALLOW_LOOSE_LOOP_CONSTRUCTS true)

# Define a proper install path
if(UNIX)
    if(APPLE)
        # MacOS X
        # Due to the special bundle structure ignore
        # the prefix eventually set by the user.
        set(CMAKE_INSTALL_PREFIX ${CMAKE_BINARY_DIR}/release)
    else()
        # Linux / BSD
        if(CMAKE_INSTALL_PREFIX_INITIALIZED_TO_DEFAULT)
            #fix package build
            if(PREFIX)
                set(CMAKE_INSTALL_PREFIX ${PREFIX})
            else()
                set(CMAKE_INSTALL_PREFIX /usr/local)
            endif()
        endif()
    endif()
elseif(WIN32)
    set(CMAKE_INSTALL_PREFIX ${CMAKE_BINARY_DIR}/release)
endif()

# Define proper compilation flags
IF(MSVC)
	# Visual Studio:
	# Maximum optimization
    set(CMAKE_CXX_FLAGS_RELEASE "/Ox")
	# Generate complete debugging information
    #set(CMAKE_CXX_FLAGS_DEBUG "/Zi")
ELSEIF (CMAKE_COMPILER_IS_GNUCXX)
    # linux/gcc, bsd/gcc, windows/mingw
    set(CMAKE_CXX_FLAGS_RELEASE "-s -O2")
    set(CMAKE_CXX_FLAGS_DEBUG "-ggdb -O0")
ELSE()
    # other: osx/llvm, bsd/llvm
    set(CMAKE_CXX_FLAGS_RELEASE "-O2")
    set(CMAKE_CXX_FLAGS_DEBUG "-g -O0")
ENDIF()

# GNU systems need to define the Mersenne exponent for the RNG to compile w/o warning
IF(CMAKE_CXX_COMPILER_ID MATCHES "GNU|Clang")
    ADD_DEFINITIONS("-DSFMT_MEXP=19937")
ENDIF()

#Find Qt4 and enable the needed features
FIND_PACKAGE(Qt4 REQUIRED)

set(CMAKE_AUTOMOC TRUE)

# Find other needed libraries
FIND_PACKAGE(Protobuf REQUIRED)

# Package builder
set(CPACK_PACKAGE_CONTACT "Daenyth+github@gmail.com") 
set(CPACK_PACKAGE_DESCRIPTION_SUMMARY ${PROJECT_NAME})
set(CPACK_PACKAGE_VENDOR "Cockatrice Development Team")
set(CPACK_PACKAGE_DESCRIPTION_FILE "${CMAKE_CURRENT_SOURCE_DIR}/README.md")
set(CPACK_RESOURCE_FILE_LICENSE "${CMAKE_CURRENT_SOURCE_DIR}/COPYING")
set(CPACK_PACKAGE_VERSION_MAJOR "${PROJECT_VERSION_MAJOR}")
set(CPACK_PACKAGE_VERSION_MINOR "${PROJECT_VERSION_MINOR}")
set(CPACK_PACKAGE_VERSION_PATCH "${PROJECT_VERSION_PATCH}")

if(UNIX)
    if(APPLE)
        set(CPACK_GENERATOR DragNDrop ${CPACK_GENERATOR})
        set(CPACK_GENERATOR "DragNDrop")
        set(CPACK_DMG_FORMAT "UDBZ")
        set(CPACK_DMG_VOLUME_NAME "${PROJECT_NAME}")
        set(CPACK_SYSTEM_NAME "OSX")
        set(CPACK_PACKAGE_FILE_NAME "${PROJECT_NAME}-${PROJECT_VERSION}")
        set(CPACK_PACKAGE_ICON "${CMAKE_CURRENT_SOURCE_DIR}/cockatrice/resources/appicon.icns")
    else()
        # linux
        set(CPACK_GENERATOR DEB ${CPACK_GENERATOR})
        set(CPACK_PACKAGE_INSTALL_DIRECTORY "${PROJECT_NAME}/${PROJECT_VERSION}")
        set(CPACK_STRIP_FILES "bin/${PROJECT_NAME}")
        set(CPACK_SOURCE_STRIP_FILES "")
    endif()
elseif(WIN32)
    set(CPACK_GENERATOR NSIS ${CPACK_GENERATOR})
    set(CPACK_PACKAGE_INSTALL_DIRECTORY "${PROJECT_NAME}\\\\${PROJECT_VERSION}")
    set(CPACK_NSIS_INSTALLED_ICON_NAME "bin\\\\${PROJECT_NAME}.exe")
    set(CPACK_NSIS_DISPLAY_NAME "${CPACK_PACKAGE_INSTALL_DIRECTORY} ${PROJECT_NAME}")
    set(CPACK_NSIS_HELP_LINK "https://github.com/Daenyth/Cockatrice")
    set(CPACK_NSIS_URL_INFO_ABOUT "https://github.com/Daenyth/Cockatrice")
    set(CPACK_NSIS_CONTACT "Daenyth+github@gmail.com")
    set(CPACK_NSIS_MODIFY_PATH ON)
endif()

include(CPack)

# Compile servatrice (default off)
option(WITH_SERVER "build servatrice" OFF)
add_subdirectory(common)
if(WITH_SERVER)
    add_subdirectory(servatrice)
    SET(CPACK_INSTALL_CMAKE_PROJECTS "servatrice;servatrice;ALL;/" ${CPACK_INSTALL_CMAKE_PROJECTS})
endif()

# Compile cockatrice (default on)
option(WITH_CLIENT "build cockatrice" ON)
if(WITH_CLIENT)
    add_subdirectory(cockatrice)
    add_subdirectory(sounds)
    add_subdirectory(zonebg)
    SET(CPACK_INSTALL_CMAKE_PROJECTS "cockatrice;cockatrice;ALL;/" ${CPACK_INSTALL_CMAKE_PROJECTS})
endif()

# Compile oracle (default on)
option(WITH_ORACLE "build oracle" ON)
if(WITH_ORACLE)
    add_subdirectory(oracle)
<<<<<<< HEAD
=======
    SET(CPACK_INSTALL_CMAKE_PROJECTS "release/oracle.app;oracle;ALL;/" ${CPACK_INSTALL_CMAKE_PROJECTS})
endif()

# Compile testclient (default off)
option(WITH_TESTCLIENT "build testclient" OFF)
if (WITH_TESTCLIENT)
    add_subdirectory(testclient)
>>>>>>> 36e4b84b
endif()<|MERGE_RESOLUTION|>--- conflicted
+++ resolved
@@ -139,14 +139,5 @@
 option(WITH_ORACLE "build oracle" ON)
 if(WITH_ORACLE)
     add_subdirectory(oracle)
-<<<<<<< HEAD
-=======
     SET(CPACK_INSTALL_CMAKE_PROJECTS "release/oracle.app;oracle;ALL;/" ${CPACK_INSTALL_CMAKE_PROJECTS})
-endif()
-
-# Compile testclient (default off)
-option(WITH_TESTCLIENT "build testclient" OFF)
-if (WITH_TESTCLIENT)
-    add_subdirectory(testclient)
->>>>>>> 36e4b84b
 endif()