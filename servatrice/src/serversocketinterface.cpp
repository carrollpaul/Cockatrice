/***************************************************************************
 *   Copyright (C) 2008 by Max-Wilhelm Bruker   *
 *   brukie@laptop   *
 *                                                                         *
 *   This program is free software; you can redistribute it and/or modify  *
 *   it under the terms of the GNU General Public License as published by  *
 *   the Free Software Foundation; either version 2 of the License, or     *
 *   (at your option) any later version.                                   *
 *                                                                         *
 *   This program is distributed in the hope that it will be useful,       *
 *   but WITHOUT ANY WARRANTY; without even the implied warranty of        *
 *   MERCHANTABILITY or FITNESS FOR A PARTICULAR PURPOSE.  See the         *
 *   GNU General Public License for more details.                          *
 *                                                                         *
 *   You should have received a copy of the GNU General Public License     *
 *   along with this program; if not, write to the                         *
 *   Free Software Foundation, Inc.,                                       *
 *   59 Temple Place - Suite 330, Boston, MA  02111-1307, USA.             *
 ***************************************************************************/

#include <QtSql>
#include <QHostAddress>
#include <QDebug>
#include "serversocketinterface.h"
#include "servatrice.h"
#include "servatrice_database_interface.h"
#include "decklist.h"
#include "server_player.h"
#include "main.h"
#include "server_logger.h"
#include "server_response_containers.h"
#include "pb/commands.pb.h"
#include "pb/command_deck_list.pb.h"
#include "pb/command_deck_upload.pb.h"
#include "pb/command_deck_download.pb.h"
#include "pb/command_deck_new_dir.pb.h"
#include "pb/command_deck_del_dir.pb.h"
#include "pb/command_deck_del.pb.h"
#include "pb/command_replay_list.pb.h"
#include "pb/command_replay_download.pb.h"
#include "pb/command_replay_modify_match.pb.h"
#include "pb/command_replay_delete_match.pb.h"
#include "pb/event_connection_closed.pb.h"
#include "pb/event_server_message.pb.h"
#include "pb/event_server_identification.pb.h"
#include "pb/event_add_to_list.pb.h"
#include "pb/event_remove_from_list.pb.h"
#include "pb/response_deck_list.pb.h"
#include "pb/response_deck_download.pb.h"
#include "pb/response_deck_upload.pb.h"
#include "pb/response_replay_list.pb.h"
#include "pb/response_replay_download.pb.h"
#include "pb/serverinfo_replay.pb.h"
#include "pb/serverinfo_user.pb.h"
#include "pb/serverinfo_deckstorage.pb.h"

#include "version_string.h"
#include <string>
#include <iostream>

static const int protocolVersion = 14;

ServerSocketInterface::ServerSocketInterface(Servatrice *_server, Servatrice_DatabaseInterface *_databaseInterface, QTcpSocket *_socket, QObject *parent)
	: Server_ProtocolHandler(_server, _databaseInterface, parent),
	  servatrice(_server),
	  socket(_socket),
	  messageInProgress(false),
	  handshakeStarted(false)
{
	connect(socket, SIGNAL(readyRead()), this, SLOT(readClient()));
	connect(socket, SIGNAL(error(QAbstractSocket::SocketError)), this, SLOT(catchSocketError(QAbstractSocket::SocketError)));
	connect(this, SIGNAL(outputBufferChanged()), this, SLOT(flushOutputBuffer()), Qt::QueuedConnection);
}

ServerSocketInterface::~ServerSocketInterface()
{
	logger->logMessage("ServerSocketInterface destructor", this);
	
	flushOutputBuffer();
	delete socket;
	socket = 0;
}

void ServerSocketInterface::initSessionDeprecated()
{
	// dirty hack to make v13 client display the correct error message
	
	outputBufferMutex.lock();
	outputBuffer = "<?xml version=\"1.0\"?><cockatrice_server_stream version=\"14\">";
	outputBufferMutex.unlock();
	
	emit outputBufferChanged();
}

bool ServerSocketInterface::initSession()
{
	Event_ServerIdentification identEvent;
	identEvent.set_server_name(servatrice->getServerName().toStdString());
	identEvent.set_server_version(VERSION_STRING);
	identEvent.set_protocol_version(protocolVersion);
	SessionEvent *identSe = prepareSessionEvent(identEvent);
	sendProtocolItem(*identSe);
	delete identSe;
	
	int maxUsers = servatrice->getMaxUsersPerAddress();
	if ((maxUsers > 0) && (servatrice->getUsersWithAddress(socket->peerAddress()) >= maxUsers)) {
		Event_ConnectionClosed event;
		event.set_reason(Event_ConnectionClosed::TOO_MANY_CONNECTIONS);
		SessionEvent *se = prepareSessionEvent(event);
		sendProtocolItem(*se);
		delete se;
		
		return false;
	}
	
	server->addClient(this);
	return true;
}

void ServerSocketInterface::flushOutputBuffer()
{
	QMutexLocker locker(&outputBufferMutex);
	if (outputBuffer.isEmpty())
		return;
	servatrice->incTxBytes(outputBuffer.size());
	socket->write(outputBuffer);
	socket->flush();
	outputBuffer.clear();
}

void ServerSocketInterface::readClient()
{
	QByteArray data = socket->readAll();
	servatrice->incRxBytes(data.size());
	inputBuffer.append(data);
	
	do {
		if (!messageInProgress) {
			if (inputBuffer.size() >= 4) {
				messageLength =   (((quint32) (unsigned char) inputBuffer[0]) << 24)
				                + (((quint32) (unsigned char) inputBuffer[1]) << 16)
				                + (((quint32) (unsigned char) inputBuffer[2]) << 8)
				                + ((quint32) (unsigned char) inputBuffer[3]);
				inputBuffer.remove(0, 4);
				messageInProgress = true;
			} else
				return;
		}
		if (inputBuffer.size() < messageLength)
			return;
		
		CommandContainer newCommandContainer;
		newCommandContainer.ParseFromArray(inputBuffer.data(), messageLength);
		inputBuffer.remove(0, messageLength);
		messageInProgress = false;
		
		// dirty hack to make v13 client display the correct error message
		if (handshakeStarted)
			processCommandContainer(newCommandContainer);
		else if (!newCommandContainer.has_cmd_id()) {
			handshakeStarted = true;
			if (!initSession())
				prepareDestroy();
		}
		// end of hack
	} while (!inputBuffer.isEmpty());
}

void ServerSocketInterface::catchSocketError(QAbstractSocket::SocketError socketError)
{
	qDebug() << "Socket error:" << socketError;
	
	prepareDestroy();
}

void ServerSocketInterface::transmitProtocolItem(const ServerMessage &item)
{
	QByteArray buf;
	unsigned int size = item.ByteSize();
	buf.resize(size + 4);
	item.SerializeToArray(buf.data() + 4, size);
	buf.data()[3] = (unsigned char) size;
	buf.data()[2] = (unsigned char) (size >> 8);
	buf.data()[1] = (unsigned char) (size >> 16);
	buf.data()[0] = (unsigned char) (size >> 24);
	
	QMutexLocker locker(&outputBufferMutex);
	outputBuffer.append(buf);
	emit outputBufferChanged();
}

Response::ResponseCode ServerSocketInterface::processExtendedSessionCommand(int cmdType, const SessionCommand &cmd, ResponseContainer &rc)
{
	switch ((SessionCommand::SessionCommandType) cmdType) {
		case SessionCommand::ADD_TO_LIST: return cmdAddToList(cmd.GetExtension(Command_AddToList::ext), rc);
		case SessionCommand::REMOVE_FROM_LIST: return cmdRemoveFromList(cmd.GetExtension(Command_RemoveFromList::ext), rc);
		case SessionCommand::DECK_LIST: return cmdDeckList(cmd.GetExtension(Command_DeckList::ext), rc);
		case SessionCommand::DECK_NEW_DIR: return cmdDeckNewDir(cmd.GetExtension(Command_DeckNewDir::ext), rc);
		case SessionCommand::DECK_DEL_DIR: return cmdDeckDelDir(cmd.GetExtension(Command_DeckDelDir::ext), rc);
		case SessionCommand::DECK_DEL: return cmdDeckDel(cmd.GetExtension(Command_DeckDel::ext), rc);
		case SessionCommand::DECK_UPLOAD: return cmdDeckUpload(cmd.GetExtension(Command_DeckUpload::ext), rc);
		case SessionCommand::DECK_DOWNLOAD: return cmdDeckDownload(cmd.GetExtension(Command_DeckDownload::ext), rc);
		case SessionCommand::REPLAY_LIST: return cmdReplayList(cmd.GetExtension(Command_ReplayList::ext), rc);
		case SessionCommand::REPLAY_DOWNLOAD: return cmdReplayDownload(cmd.GetExtension(Command_ReplayDownload::ext), rc);
		case SessionCommand::REPLAY_MODIFY_MATCH: return cmdReplayModifyMatch(cmd.GetExtension(Command_ReplayModifyMatch::ext), rc);
		case SessionCommand::REPLAY_DELETE_MATCH: return cmdReplayDeleteMatch(cmd.GetExtension(Command_ReplayDeleteMatch::ext), rc);
		default: return Response::RespFunctionNotAllowed;
	}
}

Response::ResponseCode ServerSocketInterface::processExtendedModeratorCommand(int cmdType, const ModeratorCommand &cmd, ResponseContainer &rc)
{
	switch ((ModeratorCommand::ModeratorCommandType) cmdType) {
		case ModeratorCommand::BAN_FROM_SERVER: return cmdBanFromServer(cmd.GetExtension(Command_BanFromServer::ext), rc);
		default: return Response::RespFunctionNotAllowed;
	}
}

Response::ResponseCode ServerSocketInterface::processExtendedAdminCommand(int cmdType, const AdminCommand &cmd, ResponseContainer &rc)
{
	switch ((AdminCommand::AdminCommandType) cmdType) {
		case AdminCommand::SHUTDOWN_SERVER: return cmdShutdownServer(cmd.GetExtension(Command_ShutdownServer::ext), rc);
		case AdminCommand::UPDATE_SERVER_MESSAGE: return cmdUpdateServerMessage(cmd.GetExtension(Command_UpdateServerMessage::ext), rc);
		default: return Response::RespFunctionNotAllowed;
	}
}

Response::ResponseCode ServerSocketInterface::cmdAddToList(const Command_AddToList &cmd, ResponseContainer &rc)
{
	if (authState != PasswordRight)
		return Response::RespFunctionNotAllowed;
	
	QString list = QString::fromStdString(cmd.list());
	QString user = QString::fromStdString(cmd.user_name());
	
	if ((list != "buddy") && (list != "ignore"))
		return Response::RespContextError;
	
	if (list == "buddy")
		if (databaseInterface->isInBuddyList(QString::fromStdString(userInfo->name()), user))
			return Response::RespContextError;
	if (list == "ignore")
		if (databaseInterface->isInIgnoreList(QString::fromStdString(userInfo->name()), user))
			return Response::RespContextError;
	
	int id1 = userInfo->id();
	int id2 = static_cast<Servatrice_DatabaseInterface *>(databaseInterface)->getUserIdInDB(user);
	if (id2 < 0)
		return Response::RespNameNotFound;
	if (id1 == id2)
		return Response::RespContextError;
	
//	QMutexLocker locker(&servatrice->dbMutex);
	QSqlQuery query;
	query.prepare("insert into " + servatrice->getDbPrefix() + "_" + list + "list (id_user1, id_user2) values(:id1, :id2)");
	query.bindValue(":id1", id1);
	query.bindValue(":id2", id2);
	if (!servatrice->execSqlQuery(query))
		return Response::RespInternalError;
	
	Event_AddToList event;
	event.set_list_name(cmd.list());
	event.mutable_user_info()->CopyFrom(databaseInterface->getUserData(user));
	rc.enqueuePreResponseItem(ServerMessage::SESSION_EVENT, prepareSessionEvent(event));
	
	return Response::RespOk;
}

Response::ResponseCode ServerSocketInterface::cmdRemoveFromList(const Command_RemoveFromList &cmd, ResponseContainer &rc)
{
	if (authState != PasswordRight)
		return Response::RespFunctionNotAllowed;
	
	QString list = QString::fromStdString(cmd.list());
	QString user = QString::fromStdString(cmd.user_name());
	
	if ((list != "buddy") && (list != "ignore"))
		return Response::RespContextError;
	
	if (list == "buddy")
		if (!databaseInterface->isInBuddyList(QString::fromStdString(userInfo->name()), user))
			return Response::RespContextError;
	if (list == "ignore")
		if (!databaseInterface->isInIgnoreList(QString::fromStdString(userInfo->name()), user))
			return Response::RespContextError;
	
	int id1 = userInfo->id();
	int id2 = static_cast<Servatrice_DatabaseInterface *>(databaseInterface)->getUserIdInDB(user);
	if (id2 < 0)
		return Response::RespNameNotFound;
	
//	QMutexLocker locker(&servatrice->dbMutex);
	QSqlQuery query;
	query.prepare("delete from " + servatrice->getDbPrefix() + "_" + list + "list where id_user1 = :id1 and id_user2 = :id2");
	query.bindValue(":id1", id1);
	query.bindValue(":id2", id2);
	if (!servatrice->execSqlQuery(query))
		return Response::RespInternalError;
	
	Event_RemoveFromList event;
	event.set_list_name(cmd.list());
	event.set_user_name(cmd.user_name());
	rc.enqueuePreResponseItem(ServerMessage::SESSION_EVENT, prepareSessionEvent(event));
	
	return Response::RespOk;
}

int ServerSocketInterface::getDeckPathId(int basePathId, QStringList path)
{
	if (path.isEmpty())
		return 0;
	if (path[0].isEmpty())
		return 0;
	
//	QMutexLocker locker(&servatrice->dbMutex);
	QSqlQuery query;
	query.prepare("select id from " + servatrice->getDbPrefix() + "_decklist_folders where id_parent = :id_parent and name = :name and user = :user");
	query.bindValue(":id_parent", basePathId);
	query.bindValue(":name", path.takeFirst());
	query.bindValue(":user", QString::fromStdString(userInfo->name()));
	if (!servatrice->execSqlQuery(query))
		return -1;
	if (!query.next())
		return -1;
	int id = query.value(0).toInt();
	if (path.isEmpty())
		return id;
	else
		return getDeckPathId(id, path);
}

int ServerSocketInterface::getDeckPathId(const QString &path)
{
	return getDeckPathId(0, path.split("/"));
}

bool ServerSocketInterface::deckListHelper(int folderId, ServerInfo_DeckStorage_Folder *folder)
{
//	QMutexLocker locker(&servatrice->dbMutex);
	QSqlQuery query;
	query.prepare("select id, name from " + servatrice->getDbPrefix() + "_decklist_folders where id_parent = :id_parent and user = :user");
	query.bindValue(":id_parent", folderId);
	query.bindValue(":user", QString::fromStdString(userInfo->name()));
	if (!servatrice->execSqlQuery(query))
		return false;
	
	while (query.next()) {
		ServerInfo_DeckStorage_TreeItem *newItem = folder->add_items();
		newItem->set_id(query.value(0).toInt());
		newItem->set_name(query.value(1).toString().toStdString());
		
		if (!deckListHelper(newItem->id(), newItem->mutable_folder()))
			return false;
	}
	
	query.prepare("select id, name, upload_time from " + servatrice->getDbPrefix() + "_decklist_files where id_folder = :id_folder and user = :user");
	query.bindValue(":id_folder", folderId);
	query.bindValue(":user", QString::fromStdString(userInfo->name()));
	if (!servatrice->execSqlQuery(query))
		return false;
	
	while (query.next()) {
		ServerInfo_DeckStorage_TreeItem *newItem = folder->add_items();
		newItem->set_id(query.value(0).toInt());
		newItem->set_name(query.value(1).toString().toStdString());
		
		ServerInfo_DeckStorage_File *newFile = newItem->mutable_file();
		newFile->set_creation_time(query.value(2).toDateTime().toTime_t());
	}
	
	return true;
}

// CHECK AUTHENTICATION!
// Also check for every function that data belonging to other users cannot be accessed.

Response::ResponseCode ServerSocketInterface::cmdDeckList(const Command_DeckList & /*cmd*/, ResponseContainer &rc)
{
	if (authState != PasswordRight)
		return Response::RespFunctionNotAllowed;
	
	servatrice->checkSql();
	
	Response_DeckList *re = new Response_DeckList;
	ServerInfo_DeckStorage_Folder *root = re->mutable_root();
	
	if (!deckListHelper(0, root))
		return Response::RespContextError;
	
	rc.setResponseExtension(re);
	return Response::RespOk;
}

Response::ResponseCode ServerSocketInterface::cmdDeckNewDir(const Command_DeckNewDir &cmd, ResponseContainer & /*rc*/)
{
	if (authState != PasswordRight)
		return Response::RespFunctionNotAllowed;
	
	servatrice->checkSql();
	
	int folderId = getDeckPathId(QString::fromStdString(cmd.path()));
	if (folderId == -1)
		return Response::RespNameNotFound;
	
//	QMutexLocker locker(&servatrice->dbMutex);
	QSqlQuery query;
	query.prepare("insert into " + servatrice->getDbPrefix() + "_decklist_folders (id_parent, user, name) values(:id_parent, :user, :name)");
	query.bindValue(":id_parent", folderId);
	query.bindValue(":user", QString::fromStdString(userInfo->name()));
	query.bindValue(":name", QString::fromStdString(cmd.dir_name()));
	if (!servatrice->execSqlQuery(query))
		return Response::RespContextError;
	return Response::RespOk;
}

void ServerSocketInterface::deckDelDirHelper(int basePathId)
{
	servatrice->checkSql();
	
//	QMutexLocker locker(&servatrice->dbMutex);
	QSqlQuery query;
	
	query.prepare("select id from " + servatrice->getDbPrefix() + "_decklist_folders where id_parent = :id_parent");
	query.bindValue(":id_parent", basePathId);
	servatrice->execSqlQuery(query);
	while (query.next())
		deckDelDirHelper(query.value(0).toInt());
	
	query.prepare("delete from " + servatrice->getDbPrefix() + "_decklist_files where id_folder = :id_folder");
	query.bindValue(":id_folder", basePathId);
	servatrice->execSqlQuery(query);
	
	query.prepare("delete from " + servatrice->getDbPrefix() + "_decklist_folders where id = :id");
	query.bindValue(":id", basePathId);
	servatrice->execSqlQuery(query);
}

Response::ResponseCode ServerSocketInterface::cmdDeckDelDir(const Command_DeckDelDir &cmd, ResponseContainer & /*rc*/)
{
	if (authState != PasswordRight)
		return Response::RespFunctionNotAllowed;
	
	servatrice->checkSql();
	
<<<<<<< HEAD
	int basePathId = getDeckPathId(QString::fromStdString(cmd.path()));
	if (basePathId == -1)
		return Response::RespNameNotFound;
=======
	int basePathId = getDeckPathId(cmd->getPath());
	if ((basePathId == -1) || (basePathId == 0))
		return RespNameNotFound;
>>>>>>> 887ee0e8
	deckDelDirHelper(basePathId);
	return Response::RespOk;
}

Response::ResponseCode ServerSocketInterface::cmdDeckDel(const Command_DeckDel &cmd, ResponseContainer & /*rc*/)
{
	if (authState != PasswordRight)
		return Response::RespFunctionNotAllowed;
	
	servatrice->checkSql();
	
//	QMutexLocker locker(&servatrice->dbMutex);
	QSqlQuery query;
	
	query.prepare("select id from " + servatrice->getDbPrefix() + "_decklist_files where id = :id and user = :user");
	query.bindValue(":id", cmd.deck_id());
	query.bindValue(":user", QString::fromStdString(userInfo->name()));
	servatrice->execSqlQuery(query);
	if (!query.next())
		return Response::RespNameNotFound;
	
	query.prepare("delete from " + servatrice->getDbPrefix() + "_decklist_files where id = :id");
	query.bindValue(":id", cmd.deck_id());
	servatrice->execSqlQuery(query);
	
	return Response::RespOk;
}

Response::ResponseCode ServerSocketInterface::cmdDeckUpload(const Command_DeckUpload &cmd, ResponseContainer &rc)
{
	if (authState != PasswordRight)
		return Response::RespFunctionNotAllowed;
	
	if (!cmd.has_deck_list())
		return Response::RespInvalidData;
	
	servatrice->checkSql();
	
	QString deckStr = QString::fromStdString(cmd.deck_list());
	DeckList deck(deckStr);
	
	QString deckName = deck.getName();
	if (deckName.isEmpty())
		deckName = "Unnamed deck";
	
	if (cmd.has_path()) {
		int folderId = getDeckPathId(QString::fromStdString(cmd.path()));
		if (folderId == -1)
			return Response::RespNameNotFound;
		
//		QMutexLocker locker(&servatrice->dbMutex);
		QSqlQuery query;
		query.prepare("insert into " + servatrice->getDbPrefix() + "_decklist_files (id_folder, user, name, upload_time, content) values(:id_folder, :user, :name, NOW(), :content)");
		query.bindValue(":id_folder", folderId);
		query.bindValue(":user", QString::fromStdString(userInfo->name()));
		query.bindValue(":name", deckName);
		query.bindValue(":content", deckStr);
		servatrice->execSqlQuery(query);
		
		Response_DeckUpload *re = new Response_DeckUpload;
		ServerInfo_DeckStorage_TreeItem *fileInfo = re->mutable_new_file();
		fileInfo->set_id(query.lastInsertId().toInt());
		fileInfo->set_name(deckName.toStdString());
		fileInfo->mutable_file()->set_creation_time(QDateTime::currentDateTime().toTime_t());
		rc.setResponseExtension(re);
	} else if (cmd.has_deck_id()) {
//		QMutexLocker locker(&servatrice->dbMutex);
		QSqlQuery query;
		query.prepare("update " + servatrice->getDbPrefix() + "_decklist_files set name=:name, upload_time=NOW(), content=:content where id = :id_deck and user = :user");
		query.bindValue(":id_deck", cmd.deck_id());
		query.bindValue(":user", QString::fromStdString(userInfo->name()));
		query.bindValue(":name", deckName);
		query.bindValue(":content", deckStr);
		servatrice->execSqlQuery(query);
		
		if (query.numRowsAffected() == 0)
			return Response::RespNameNotFound;
		
		Response_DeckUpload *re = new Response_DeckUpload;
		ServerInfo_DeckStorage_TreeItem *fileInfo = re->mutable_new_file();
		fileInfo->set_id(cmd.deck_id());
		fileInfo->set_name(deckName.toStdString());
		fileInfo->mutable_file()->set_creation_time(QDateTime::currentDateTime().toTime_t());
		rc.setResponseExtension(re);
	} else
		return Response::RespInvalidData;
	
	return Response::RespOk;
}

Response::ResponseCode ServerSocketInterface::cmdDeckDownload(const Command_DeckDownload &cmd, ResponseContainer &rc)
{
	if (authState != PasswordRight)
		return Response::RespFunctionNotAllowed;
	
	DeckList *deck;
	try {
		deck = servatrice->getDeckFromDatabase(cmd.deck_id(), QString::fromStdString(userInfo->name()));
	} catch(Response::ResponseCode r) {
		return r;
	}
	
	Response_DeckDownload *re = new Response_DeckDownload;
	re->set_deck(deck->writeToString_Native().toStdString());
	rc.setResponseExtension(re);
	delete deck;
	
	return Response::RespOk;
}

Response::ResponseCode ServerSocketInterface::cmdReplayList(const Command_ReplayList & /*cmd*/, ResponseContainer &rc)
{
	if (authState != PasswordRight)
		return Response::RespFunctionNotAllowed;
	
	Response_ReplayList *re = new Response_ReplayList;
	
//	servatrice->dbMutex.lock();
	QSqlQuery query1;
	query1.prepare("select a.id_game, a.replay_name, b.room_name, b.time_started, b.time_finished, b.descr, a.do_not_hide from cockatrice_replays_access a left join cockatrice_games b on b.id = a.id_game where a.id_player = :id_player and (a.do_not_hide = 1 or date_add(b.time_started, interval 7 day) > now())");
	query1.bindValue(":id_player", userInfo->id());
	servatrice->execSqlQuery(query1);
	while (query1.next()) {
		ServerInfo_ReplayMatch *matchInfo = re->add_match_list();
		
		const int gameId = query1.value(0).toInt();
		matchInfo->set_game_id(gameId);
		matchInfo->set_room_name(query1.value(2).toString().toStdString());
		const int timeStarted = query1.value(3).toDateTime().toTime_t();
		const int timeFinished = query1.value(4).toDateTime().toTime_t();
		matchInfo->set_time_started(timeStarted);
		matchInfo->set_length(timeFinished - timeStarted);
		matchInfo->set_game_name(query1.value(5).toString().toStdString());
		const QString replayName = query1.value(1).toString();
		matchInfo->set_do_not_hide(query1.value(6).toBool());
		
		QSqlQuery query2;
		query2.prepare("select player_name from cockatrice_games_players where id_game = :id_game");
		query2.bindValue(":id_game", gameId);
		servatrice->execSqlQuery(query2);
		while (query2.next())
			matchInfo->add_player_names(query2.value(0).toString().toStdString());
		
		QSqlQuery query3;
		query3.prepare("select id, duration from " + servatrice->getDbPrefix() + "_replays where id_game = :id_game");
		query3.bindValue(":id_game", gameId);
		servatrice->execSqlQuery(query3);
		while (query3.next()) {
			ServerInfo_Replay *replayInfo = matchInfo->add_replay_list();
			replayInfo->set_replay_id(query3.value(0).toInt());
			replayInfo->set_replay_name(replayName.toStdString());
			replayInfo->set_duration(query3.value(1).toInt());
		}
	}
//	servatrice->dbMutex.unlock();
	
	rc.setResponseExtension(re);
	return Response::RespOk;
}

Response::ResponseCode ServerSocketInterface::cmdReplayDownload(const Command_ReplayDownload &cmd, ResponseContainer &rc)
{
	if (authState != PasswordRight)
		return Response::RespFunctionNotAllowed;
	
//	QMutexLocker dbLocker(&servatrice->dbMutex);
	
	QSqlQuery query1;
	query1.prepare("select 1 from " + servatrice->getDbPrefix() + "_replays_access a left join " + servatrice->getDbPrefix() + "_replays b on a.id_game = b.id_game where b.id = :id_replay and a.id_player = :id_player");
	query1.bindValue(":id_replay", cmd.replay_id());
	query1.bindValue(":id_player", userInfo->id());
	if (!servatrice->execSqlQuery(query1))
		return Response::RespInternalError;
	if (!query1.next())
		return Response::RespAccessDenied;
	
	QSqlQuery query2;
	query2.prepare("select replay from " + servatrice->getDbPrefix() + "_replays where id = :id_replay");
	query2.bindValue(":id_replay", cmd.replay_id());
	if (!servatrice->execSqlQuery(query2))
		return Response::RespInternalError;
	if (!query2.next())
		return Response::RespNameNotFound;
	
	QByteArray data = query2.value(0).toByteArray();
	
	Response_ReplayDownload *re = new Response_ReplayDownload;
	re->set_replay_data(data.data(), data.size());
	rc.setResponseExtension(re);
	
	return Response::RespOk;
}

Response::ResponseCode ServerSocketInterface::cmdReplayModifyMatch(const Command_ReplayModifyMatch &cmd, ResponseContainer & /*rc*/)
{
	if (authState != PasswordRight)
		return Response::RespFunctionNotAllowed;
	
//	QMutexLocker dbLocker(&servatrice->dbMutex);
	
	QSqlQuery query1;
	query1.prepare("update " + servatrice->getDbPrefix() + "_replays_access set do_not_hide=:do_not_hide where id_player = :id_player and id_game = :id_game");
	query1.bindValue(":id_player", userInfo->id());
	query1.bindValue(":id_game", cmd.game_id());
	query1.bindValue(":do_not_hide", cmd.do_not_hide());
	
	return servatrice->execSqlQuery(query1) ? Response::RespOk : Response::RespNameNotFound;
}

Response::ResponseCode ServerSocketInterface::cmdReplayDeleteMatch(const Command_ReplayDeleteMatch &cmd, ResponseContainer & /*rc*/)
{
	if (authState != PasswordRight)
		return Response::RespFunctionNotAllowed;
	
//	QMutexLocker dbLocker(&servatrice->dbMutex);
	
	QSqlQuery query1;
	query1.prepare("delete from " + servatrice->getDbPrefix() + "_replays_access where id_player = :id_player and id_game = :id_game");
	query1.bindValue(":id_player", userInfo->id());
	query1.bindValue(":id_game", cmd.game_id());
	
	servatrice->execSqlQuery(query1);
	return query1.numRowsAffected() > 0 ? Response::RespOk: Response::RespNameNotFound;
}


// MODERATOR FUNCTIONS.
// May be called by admins and moderators. Permission is checked by the calling function.

Response::ResponseCode ServerSocketInterface::cmdBanFromServer(const Command_BanFromServer &cmd, ResponseContainer & /*rc*/)
{
	QString userName = QString::fromStdString(cmd.user_name());
	QString address = QString::fromStdString(cmd.address());
	int minutes = cmd.minutes();
	
//	servatrice->dbMutex.lock();
	QSqlQuery query;
	query.prepare("insert into " + servatrice->getDbPrefix() + "_bans (user_name, ip_address, id_admin, time_from, minutes, reason, visible_reason) values(:user_name, :ip_address, :id_admin, NOW(), :minutes, :reason, :visible_reason)");
	query.bindValue(":user_name", userName);
	query.bindValue(":ip_address", address);
	query.bindValue(":id_admin", userInfo->id());
	query.bindValue(":minutes", minutes);
	query.bindValue(":reason", QString::fromStdString(cmd.reason()));
	query.bindValue(":visible_reason", QString::fromStdString(cmd.visible_reason()));
	servatrice->execSqlQuery(query);
//	servatrice->dbMutex.unlock();
	
	QList<ServerSocketInterface *> userList = servatrice->getUsersWithAddressAsList(QHostAddress(address));
	ServerSocketInterface *user = static_cast<ServerSocketInterface *>(server->getUsers().value(userName));
	if (user && !userList.contains(user))
		userList.append(user);
	if (!userList.isEmpty()) {
		Event_ConnectionClosed event;
		event.set_reason(Event_ConnectionClosed::BANNED);
		if (cmd.has_visible_reason())
			event.set_reason_str(cmd.visible_reason());
		if (minutes)
			event.set_end_time(QDateTime::currentDateTime().addSecs(60 * minutes).toTime_t());
		for (int i = 0; i < userList.size(); ++i) {
			SessionEvent *se = userList[i]->prepareSessionEvent(event);
			userList[i]->sendProtocolItem(*se);
			userList[i]->prepareDestroy();
			delete se;
		}
	}
	
	return Response::RespOk;
}

// ADMIN FUNCTIONS.
// Permission is checked by the calling function.

Response::ResponseCode ServerSocketInterface::cmdUpdateServerMessage(const Command_UpdateServerMessage & /*cmd*/, ResponseContainer & /*rc*/)
{
	servatrice->updateLoginMessage();
	return Response::RespOk;
}

Response::ResponseCode ServerSocketInterface::cmdShutdownServer(const Command_ShutdownServer &cmd, ResponseContainer & /*rc*/)
{
	QMetaObject::invokeMethod(server, "scheduleShutdown", Q_ARG(QString, QString::fromStdString(cmd.reason())), Q_ARG(int, cmd.minutes()));
	return Response::RespOk;
}<|MERGE_RESOLUTION|>--- conflicted
+++ resolved
@@ -442,15 +442,9 @@
 	
 	servatrice->checkSql();
 	
-<<<<<<< HEAD
 	int basePathId = getDeckPathId(QString::fromStdString(cmd.path()));
-	if (basePathId == -1)
-		return Response::RespNameNotFound;
-=======
-	int basePathId = getDeckPathId(cmd->getPath());
 	if ((basePathId == -1) || (basePathId == 0))
 		return RespNameNotFound;
->>>>>>> 887ee0e8
 	deckDelDirHelper(basePathId);
 	return Response::RespOk;
 }
