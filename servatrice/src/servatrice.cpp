/***************************************************************************
 *   Copyright (C) 2008 by Max-Wilhelm Bruker   *
 *   brukie@laptop   *
 *                                                                         *
 *   This program is free software; you can redistribute it and/or modify  *
 *   it under the terms of the GNU General Public License as published by  *
 *   the Free Software Foundation; either version 2 of the License, or     *
 *   (at your option) any later version.                                   *
 *                                                                         *
 *   This program is distributed in the hope that it will be useful,       *
 *   but WITHOUT ANY WARRANTY; without even the implied warranty of        *
 *   MERCHANTABILITY or FITNESS FOR A PARTICULAR PURPOSE.  See the         *
 *   GNU General Public License for more details.                          *
 *                                                                         *
 *   You should have received a copy of the GNU General Public License     *
 *   along with this program; if not, write to the                         *
 *   Free Software Foundation, Inc.,                                       *
 *   59 Temple Place - Suite 330, Boston, MA  02111-1307, USA.             *
 ***************************************************************************/
#include <QSqlQuery>
#include <QSettings>
#include <QFile>
#include <QTimer>
#include <QDateTime>
#include <QDebug>
#include <iostream>
#include "servatrice.h"
#include "servatrice_database_interface.h"
#include "servatrice_connection_pool.h"
#include "server_room.h"
#include "serversocketinterface.h"
#include "isl_interface.h"
#include "server_logger.h"
#include "main.h"
#include "decklist.h"
#include "pb/event_server_message.pb.h"
#include "pb/event_server_shutdown.pb.h"
#include "pb/event_connection_closed.pb.h"

Servatrice_GameServer::Servatrice_GameServer(Servatrice *_server, int _numberPools, const QSqlDatabase &_sqlDatabase, QObject *parent)
    : QTcpServer(parent),
      server(_server)
{
    if (_numberPools == 0) {
        server->setThreaded(false);
        Servatrice_DatabaseInterface *newDatabaseInterface = new Servatrice_DatabaseInterface(0, server);
        Servatrice_ConnectionPool *newPool = new Servatrice_ConnectionPool(newDatabaseInterface);
        
        server->addDatabaseInterface(thread(), newDatabaseInterface);
        newDatabaseInterface->initDatabase(_sqlDatabase);
        
        connectionPools.append(newPool);
    } else
    for (int i = 0; i < _numberPools; ++i) {
        Servatrice_DatabaseInterface *newDatabaseInterface = new Servatrice_DatabaseInterface(i, server);
        Servatrice_ConnectionPool *newPool = new Servatrice_ConnectionPool(newDatabaseInterface);
        
        QThread *newThread = new QThread;
        newThread->setObjectName("pool_" + QString::number(i));
        newPool->moveToThread(newThread);
        newDatabaseInterface->moveToThread(newThread);
        server->addDatabaseInterface(newThread, newDatabaseInterface);
        
        newThread->start();
        QMetaObject::invokeMethod(newDatabaseInterface, "initDatabase", Qt::BlockingQueuedConnection, Q_ARG(QSqlDatabase, _sqlDatabase));
        
        connectionPools.append(newPool);
    }
}

Servatrice_GameServer::~Servatrice_GameServer()
{
    for (int i = 0; i < connectionPools.size(); ++i) {
        logger->logMessage(QString("Closing pool %1...").arg(i));
        QThread *poolThread = connectionPools[i]->thread();
        connectionPools[i]->deleteLater(); // pool destructor calls thread()->quit()
        poolThread->wait();
    }
}

#if QT_VERSION < 0x050000
void Servatrice_GameServer::incomingConnection(int socketDescriptor)
#else
void Servatrice_GameServer::incomingConnection(qintptr socketDescriptor)
#endif
{
    // Determine connection pool with smallest client count
    int minClientCount = -1;
    int poolIndex = -1;
    QStringList debugStr;
    for (int i = 0; i < connectionPools.size(); ++i) {
        const int clientCount = connectionPools[i]->getClientCount();
        if ((poolIndex == -1) || (clientCount < minClientCount)) {
            minClientCount = clientCount;
            poolIndex = i;
        }
        debugStr.append(QString::number(clientCount));
    }
    qDebug() << "Pool utilisation:" << debugStr;
    Servatrice_ConnectionPool *pool = connectionPools[poolIndex];
    
    ServerSocketInterface *ssi = new ServerSocketInterface(server, pool->getDatabaseInterface());
    ssi->moveToThread(pool->thread());
    pool->addClient();
    connect(ssi, SIGNAL(destroyed()), pool, SLOT(removeClient()));
    
    QMetaObject::invokeMethod(ssi, "initConnection", Qt::QueuedConnection, Q_ARG(int, socketDescriptor));
}

void Servatrice_IslServer::incomingConnection(int socketDescriptor)
{
    QThread *thread = new QThread;
    connect(thread, SIGNAL(finished()), thread, SLOT(deleteLater()));
    
    IslInterface *interface = new IslInterface(socketDescriptor, cert, privateKey, server);
    interface->moveToThread(thread);
    connect(interface, SIGNAL(destroyed()), thread, SLOT(quit()));
    
    thread->start();
    QMetaObject::invokeMethod(interface, "initServer", Qt::QueuedConnection);
}

Servatrice::Servatrice(QSettings *_settings, QObject *parent)
    : Server(true, parent), settings(_settings), uptime(0), shutdownTimer(0)
{
    qRegisterMetaType<QSqlDatabase>("QSqlDatabase");
}

Servatrice::~Servatrice()
{
    gameServer->close();
    prepareDestroy();
}

bool Servatrice::initServer()
{
    serverName = settings->value("server/name").toString();
    serverId = settings->value("server/id", 0).toInt();
    bool regServerOnly = settings->value("server/regonly", 0).toBool();
        
    const QString authenticationMethodStr = settings->value("authentication/method").toString();
    if (authenticationMethodStr == "sql") {
        authenticationMethod = AuthenticationSql;
    } else {
        if (regServerOnly) {
            qDebug() << "Registration only server enabled but no DB Connection : Error.";
            return false;   
        }
        authenticationMethod = AuthenticationNone;
    }
    
    QString dbTypeStr = settings->value("database/type").toString();
    if (dbTypeStr == "mysql")
        databaseType = DatabaseMySql;
    else
        databaseType = DatabaseNone;
    
    servatriceDatabaseInterface = new Servatrice_DatabaseInterface(-1, this);
    setDatabaseInterface(servatriceDatabaseInterface);
    
    if (databaseType != DatabaseNone) {
        settings->beginGroup("database");
        dbPrefix = settings->value("prefix").toString();
        servatriceDatabaseInterface->initDatabase("QMYSQL",
                              settings->value("hostname").toString(),
                              settings->value("database").toString(),
                              settings->value("user").toString(),
                              settings->value("password").toString());
        settings->endGroup();
        
        updateServerList();
        
        qDebug() << "Clearing previous sessions...";
        servatriceDatabaseInterface->clearSessionTables();
    }
    
    const QString roomMethod = settings->value("rooms/method").toString();
    if (roomMethod == "sql") {
        QSqlQuery query(servatriceDatabaseInterface->getDatabase());
        query.prepare("select id, name, descr, auto_join, join_message from " + dbPrefix + "_rooms order by id asc");
        servatriceDatabaseInterface->execSqlQuery(query);
        while (query.next()) {
            QSqlQuery query2(servatriceDatabaseInterface->getDatabase());
            query2.prepare("select name from " + dbPrefix + "_rooms_gametypes where id_room = :id_room");
            query2.bindValue(":id_room", query.value(0).toInt());
            servatriceDatabaseInterface->execSqlQuery(query2);
            QStringList gameTypes;
            while (query2.next())
                gameTypes.append(query2.value(0).toString());
            
            addRoom(new Server_Room(query.value(0).toInt(),
                                    query.value(1).toString(),
                                    query.value(2).toString(),
                                    query.value(3).toInt(),
                                    query.value(4).toString(),
                                    gameTypes,
                                    this
            ));
        }
    } else {
        int size = settings->beginReadArray("rooms/roomlist");
        for (int i = 0; i < size; ++i) {
            settings->setArrayIndex(i);
            
            QStringList gameTypes;
            int size2 = settings->beginReadArray("game_types");
                for (int j = 0; j < size2; ++j) {
                settings->setArrayIndex(j);
                gameTypes.append(settings->value("name").toString());
            }
            settings->endArray();
                
            Server_Room *newRoom = new Server_Room(
                i,
                settings->value("name").toString(),
                settings->value("description").toString(),
                settings->value("autojoin").toBool(),
                settings->value("joinmessage").toString(),
                gameTypes,
                this
            );
            addRoom(newRoom);
        }
        settings->endArray();
    }
    
    updateLoginMessage();
    
    maxGameInactivityTime = settings->value("game/max_game_inactivity_time").toInt();
    maxPlayerInactivityTime = settings->value("game/max_player_inactivity_time").toInt();
    
    maxUsersPerAddress = settings->value("security/max_users_per_address").toInt();
    messageCountingInterval = settings->value("security/message_counting_interval").toInt();
    maxMessageCountPerInterval = settings->value("security/max_message_count_per_interval").toInt();
    maxMessageSizePerInterval = settings->value("security/max_message_size_per_interval").toInt();
    maxGamesPerUser = settings->value("security/max_games_per_user").toInt();

<<<<<<< HEAD
    try { if (settings->value("servernetwork/active", 0).toInt()) {
        qDebug() << "Connecting to ISL network.";
        const QString certFileName = settings->value("servernetwork/ssl_cert").toString();
        const QString keyFileName = settings->value("servernetwork/ssl_key").toString();
        qDebug() << "Loading certificate...";
        QFile certFile(certFileName);
        if (!certFile.open(QIODevice::ReadOnly))
            throw QString("Error opening certificate file: %1").arg(certFileName);
        QSslCertificate cert(&certFile);
        if (!cert.isValid())
            throw(QString("Invalid certificate."));
        qDebug() << "Loading private key...";
        QFile keyFile(keyFileName);
        if (!keyFile.open(QIODevice::ReadOnly))
            throw QString("Error opening private key file: %1").arg(keyFileName);
        QSslKey key(&keyFile, QSsl::Rsa, QSsl::Pem, QSsl::PrivateKey);
        if (key.isNull())
            throw QString("Invalid private key.");
        
        QMutableListIterator<ServerProperties> serverIterator(serverList);
        while (serverIterator.hasNext()) {
            const ServerProperties &prop = serverIterator.next();
            if (prop.cert == cert) {
                serverIterator.remove();
                continue;
            }
            
            QThread *thread = new QThread;
            thread->setObjectName("isl_" + QString::number(prop.id));
            connect(thread, SIGNAL(finished()), thread, SLOT(deleteLater()));
            
            IslInterface *interface = new IslInterface(prop.id, prop.hostname, prop.address.toString(), prop.controlPort, prop.cert, cert, key, this);
            interface->moveToThread(thread);
            connect(interface, SIGNAL(destroyed()), thread, SLOT(quit()));
            
            thread->start();
            QMetaObject::invokeMethod(interface, "initClient", Qt::BlockingQueuedConnection);
        }
            
        const int networkPort = settings->value("servernetwork/port", 14747).toInt();
        qDebug() << "Starting ISL server on port" << networkPort;
        
        islServer = new Servatrice_IslServer(this, cert, key, this);
        if (islServer->listen(QHostAddress::Any, networkPort))
            qDebug() << "ISL server listening.";
        else
            throw QString("islServer->listen()");
    } } catch (QString error) {
        qDebug() << "ERROR --" << error;
        return false;
    }
    
    pingClock = new QTimer(this);
    connect(pingClock, SIGNAL(timeout()), this, SIGNAL(pingClockTimeout()));
    pingClock->start(1000);
    
    int statusUpdateTime = settings->value("server/statusupdate").toInt();
    statusUpdateClock = new QTimer(this);
    connect(statusUpdateClock, SIGNAL(timeout()), this, SLOT(statusUpdate()));
    if (statusUpdateTime != 0) {
        qDebug() << "Starting status update clock, interval " << statusUpdateTime << " ms";
        statusUpdateClock->start(statusUpdateTime);
    }
    
    const int numberPools = settings->value("server/number_pools", 1).toInt();
    gameServer = new Servatrice_GameServer(this, numberPools, servatriceDatabaseInterface->getDatabase(), this);
    gameServer->setMaxPendingConnections(1000);
    const int gamePort = settings->value("server/port", 4747).toInt();
    qDebug() << "Starting server on port" << gamePort;
    if (gameServer->listen(QHostAddress::Any, gamePort))
        qDebug() << "Server listening.";
    else {
        qDebug() << "gameServer->listen(): Error.";
        return false;
    }
    return true;
=======
	try { if (settings->value("servernetwork/active", 0).toInt()) {
		qDebug() << "Connecting to ISL network.";
		const QString certFileName = settings->value("servernetwork/ssl_cert").toString();
		const QString keyFileName = settings->value("servernetwork/ssl_key").toString();
		qDebug() << "Loading certificate...";
		QFile certFile(certFileName);
		if (!certFile.open(QIODevice::ReadOnly))
			throw QString("Error opening certificate file: %1").arg(certFileName);
		QSslCertificate cert(&certFile);
#if QT_VERSION < 0x050000
		if (!cert.isValid())
			throw(QString("Invalid certificate."));
#else
		const QDateTime currentTime = QDateTime::currentDateTime();
		if(currentTime < cert.effectiveDate() ||
			currentTime > cert.expiryDate() ||
			cert.isBlacklisted())
			throw(QString("Invalid certificate."));
#endif
		qDebug() << "Loading private key...";
		QFile keyFile(keyFileName);
		if (!keyFile.open(QIODevice::ReadOnly))
			throw QString("Error opening private key file: %1").arg(keyFileName);
		QSslKey key(&keyFile, QSsl::Rsa, QSsl::Pem, QSsl::PrivateKey);
		if (key.isNull())
			throw QString("Invalid private key.");
		
		QMutableListIterator<ServerProperties> serverIterator(serverList);
		while (serverIterator.hasNext()) {
			const ServerProperties &prop = serverIterator.next();
			if (prop.cert == cert) {
				serverIterator.remove();
				continue;
			}
			
			QThread *thread = new QThread;
			thread->setObjectName("isl_" + QString::number(prop.id));
			connect(thread, SIGNAL(finished()), thread, SLOT(deleteLater()));
			
			IslInterface *interface = new IslInterface(prop.id, prop.hostname, prop.address.toString(), prop.controlPort, prop.cert, cert, key, this);
			interface->moveToThread(thread);
			connect(interface, SIGNAL(destroyed()), thread, SLOT(quit()));
			
			thread->start();
			QMetaObject::invokeMethod(interface, "initClient", Qt::BlockingQueuedConnection);
		}
			
		const int networkPort = settings->value("servernetwork/port", 14747).toInt();
		qDebug() << "Starting ISL server on port" << networkPort;
		
		islServer = new Servatrice_IslServer(this, cert, key, this);
		if (islServer->listen(QHostAddress::Any, networkPort))
			qDebug() << "ISL server listening.";
		else
			throw QString("islServer->listen()");
	} } catch (QString error) {
		qDebug() << "ERROR --" << error;
		return false;
	}
	
	pingClock = new QTimer(this);
	connect(pingClock, SIGNAL(timeout()), this, SIGNAL(pingClockTimeout()));
	pingClock->start(1000);
	
	int statusUpdateTime = settings->value("server/statusupdate").toInt();
	statusUpdateClock = new QTimer(this);
	connect(statusUpdateClock, SIGNAL(timeout()), this, SLOT(statusUpdate()));
	if (statusUpdateTime != 0) {
		qDebug() << "Starting status update clock, interval " << statusUpdateTime << " ms";
		statusUpdateClock->start(statusUpdateTime);
	}
	
	const int numberPools = settings->value("server/number_pools", 1).toInt();
	gameServer = new Servatrice_GameServer(this, numberPools, servatriceDatabaseInterface->getDatabase(), this);
	gameServer->setMaxPendingConnections(1000);
	const int gamePort = settings->value("server/port", 4747).toInt();
	qDebug() << "Starting server on port" << gamePort;
	if (gameServer->listen(QHostAddress::Any, gamePort))
		qDebug() << "Server listening.";
	else {
		qDebug() << "gameServer->listen(): Error.";
		return false;
	}
	return true;
>>>>>>> 843eba81
}

void Servatrice::addDatabaseInterface(QThread *thread, Servatrice_DatabaseInterface *databaseInterface)
{
    databaseInterfaces.insert(thread, databaseInterface);
}

void Servatrice::updateServerList()
{
<<<<<<< HEAD
    qDebug() << "Updating server list...";
    
    serverListMutex.lock();
    serverList.clear();
    
    QSqlQuery query(servatriceDatabaseInterface->getDatabase());
    query.prepare("select id, ssl_cert, hostname, address, game_port, control_port from " + dbPrefix + "_servers order by id asc");
    servatriceDatabaseInterface->execSqlQuery(query);
    while (query.next()) {
        ServerProperties prop(query.value(0).toInt(), QSslCertificate(query.value(1).toString().toAscii()), query.value(2).toString(), QHostAddress(query.value(3).toString()), query.value(4).toInt(), query.value(5).toInt());
        serverList.append(prop);
        qDebug() << QString("#%1 CERT=%2 NAME=%3 IP=%4:%5 CPORT=%6").arg(prop.id).arg(QString(prop.cert.digest().toHex())).arg(prop.hostname).arg(prop.address.toString()).arg(prop.gamePort).arg(prop.controlPort);
    }
    
    serverListMutex.unlock();
=======
	qDebug() << "Updating server list...";
	
	serverListMutex.lock();
	serverList.clear();
	
	QSqlQuery query(servatriceDatabaseInterface->getDatabase());
	query.prepare("select id, ssl_cert, hostname, address, game_port, control_port from " + dbPrefix + "_servers order by id asc");
	servatriceDatabaseInterface->execSqlQuery(query);
	while (query.next()) {
		ServerProperties prop(query.value(0).toInt(), QSslCertificate(query.value(1).toString().toUtf8()), query.value(2).toString(), QHostAddress(query.value(3).toString()), query.value(4).toInt(), query.value(5).toInt());
		serverList.append(prop);
		qDebug() << QString("#%1 CERT=%2 NAME=%3 IP=%4:%5 CPORT=%6").arg(prop.id).arg(QString(prop.cert.digest().toHex())).arg(prop.hostname).arg(prop.address.toString()).arg(prop.gamePort).arg(prop.controlPort);
	}
	
	serverListMutex.unlock();
>>>>>>> 843eba81
}

QList<ServerProperties> Servatrice::getServerList() const
{
    serverListMutex.lock();
    QList<ServerProperties> result = serverList;
    serverListMutex.unlock();
    
    return result;
}

int Servatrice::getUsersWithAddress(const QHostAddress &address) const
{
    int result = 0;
    QReadLocker locker(&clientsLock);
    for (int i = 0; i < clients.size(); ++i)
        if (static_cast<ServerSocketInterface *>(clients[i])->getPeerAddress() == address)
            ++result;
    return result;
}

QList<ServerSocketInterface *> Servatrice::getUsersWithAddressAsList(const QHostAddress &address) const
{
    QList<ServerSocketInterface *> result;
    QReadLocker locker(&clientsLock);
    for (int i = 0; i < clients.size(); ++i)
        if (static_cast<ServerSocketInterface *>(clients[i])->getPeerAddress() == address)
            result.append(static_cast<ServerSocketInterface *>(clients[i]));
    return result;
}

void Servatrice::updateLoginMessage()
{
    if (!servatriceDatabaseInterface->checkSql())
        return;
    
    QSqlQuery query(servatriceDatabaseInterface->getDatabase());
    query.prepare("select message from " + dbPrefix + "_servermessages where id_server = :id_server order by timest desc limit 1");
    query.bindValue(":id_server", serverId);
    if (servatriceDatabaseInterface->execSqlQuery(query))
        if (query.next()) {
            const QString newLoginMessage = query.value(0).toString();
            
            loginMessageMutex.lock();
            loginMessage = newLoginMessage;
            loginMessageMutex.unlock();
            
            Event_ServerMessage event;
            event.set_message(newLoginMessage.toStdString());
            SessionEvent *se = Server_ProtocolHandler::prepareSessionEvent(event);
            QMapIterator<QString, Server_ProtocolHandler *> usersIterator(users);
            while (usersIterator.hasNext())
                usersIterator.next().value()->sendProtocolItem(*se);
            delete se;
        }
}

void Servatrice::statusUpdate()
{
    if (!servatriceDatabaseInterface->checkSql())
        return;
    
    const int uc = getUsersCount(); // for correct mutex locking order
    const int gc = getGamesCount();
    
    uptime += statusUpdateClock->interval() / 1000;
    
    txBytesMutex.lock();
    quint64 tx = txBytes;
    txBytes = 0;
    txBytesMutex.unlock();
    rxBytesMutex.lock();
    quint64 rx = rxBytes;
    rxBytes = 0;
    rxBytesMutex.unlock();
    
    QSqlQuery query(servatriceDatabaseInterface->getDatabase());
    query.prepare("insert into " + dbPrefix + "_uptime (id_server, timest, uptime, users_count, games_count, tx_bytes, rx_bytes) values(:id, NOW(), :uptime, :users_count, :games_count, :tx, :rx)");
    query.bindValue(":id", serverId);
    query.bindValue(":uptime", uptime);
    query.bindValue(":users_count", uc);
    query.bindValue(":games_count", gc);
    query.bindValue(":tx", tx);
    query.bindValue(":rx", rx);
    servatriceDatabaseInterface->execSqlQuery(query);
}

void Servatrice::scheduleShutdown(const QString &reason, int minutes)
{
    shutdownReason = reason;
    shutdownMinutes = minutes + 1;
    if (minutes > 0) {
        shutdownTimer = new QTimer;
        connect(shutdownTimer, SIGNAL(timeout()), this, SLOT(shutdownTimeout()));
        shutdownTimer->start(60000);
    }
    shutdownTimeout();
}

void Servatrice::incTxBytes(quint64 num)
{
    txBytesMutex.lock();
    txBytes += num;
    txBytesMutex.unlock();
}

void Servatrice::incRxBytes(quint64 num)
{
    rxBytesMutex.lock();
    rxBytes += num;
    rxBytesMutex.unlock();
}

void Servatrice::shutdownTimeout()
{
    --shutdownMinutes;
    
    SessionEvent *se;
    if (shutdownMinutes) {
        Event_ServerShutdown event;
        event.set_reason(shutdownReason.toStdString());
        event.set_minutes(shutdownMinutes);
        se = Server_ProtocolHandler::prepareSessionEvent(event);
    } else {
        Event_ConnectionClosed event;
        event.set_reason(Event_ConnectionClosed::SERVER_SHUTDOWN);
        se = Server_ProtocolHandler::prepareSessionEvent(event);
    }
    
    clientsLock.lockForRead();
    for (int i = 0; i < clients.size(); ++i)
        clients[i]->sendProtocolItem(*se);
    clientsLock.unlock();
    delete se;
    
    if (!shutdownMinutes)
        deleteLater();
}

bool Servatrice::islConnectionExists(int serverId) const
{
    // Only call with islLock locked at least for reading
    
    return islInterfaces.contains(serverId);
}

void Servatrice::addIslInterface(int serverId, IslInterface *interface)
{
    // Only call with islLock locked for writing
    
    islInterfaces.insert(serverId, interface);
    connect(interface, SIGNAL(externalUserJoined(ServerInfo_User)), this, SLOT(externalUserJoined(ServerInfo_User)));
    connect(interface, SIGNAL(externalUserLeft(QString)), this, SLOT(externalUserLeft(QString)));
    connect(interface, SIGNAL(externalRoomUserJoined(int, ServerInfo_User)), this, SLOT(externalRoomUserJoined(int, ServerInfo_User)));
    connect(interface, SIGNAL(externalRoomUserLeft(int, QString)), this, SLOT(externalRoomUserLeft(int, QString)));
    connect(interface, SIGNAL(externalRoomSay(int, QString, QString)), this, SLOT(externalRoomSay(int, QString, QString)));
    connect(interface, SIGNAL(externalRoomGameListChanged(int, ServerInfo_Game)), this, SLOT(externalRoomGameListChanged(int, ServerInfo_Game)));
    connect(interface, SIGNAL(joinGameCommandReceived(Command_JoinGame, int, int, int, qint64)), this, SLOT(externalJoinGameCommandReceived(Command_JoinGame, int, int, int, qint64)));
    connect(interface, SIGNAL(gameCommandContainerReceived(CommandContainer, int, int, qint64)), this, SLOT(externalGameCommandContainerReceived(CommandContainer, int, int, qint64)));
    connect(interface, SIGNAL(responseReceived(Response, qint64)), this, SLOT(externalResponseReceived(Response, qint64)));
    connect(interface, SIGNAL(gameEventContainerReceived(GameEventContainer, qint64)), this, SLOT(externalGameEventContainerReceived(GameEventContainer, qint64)));
}

void Servatrice::removeIslInterface(int serverId)
{
    // Only call with islLock locked for writing
    
    // XXX we probably need to delete everything that belonged to it...
    islInterfaces.remove(serverId);
}

void Servatrice::doSendIslMessage(const IslMessage &msg, int serverId)
{
    QReadLocker locker(&islLock);
    
    if (serverId == -1) {
        QMapIterator<int, IslInterface *> islIterator(islInterfaces);
        while (islIterator.hasNext())
            islIterator.next().value()->transmitMessage(msg);
    } else {
        IslInterface *interface = islInterfaces.value(serverId);
        if (interface)
            interface->transmitMessage(msg);
    }
}<|MERGE_RESOLUTION|>--- conflicted
+++ resolved
@@ -235,84 +235,6 @@
     maxMessageSizePerInterval = settings->value("security/max_message_size_per_interval").toInt();
     maxGamesPerUser = settings->value("security/max_games_per_user").toInt();
 
-<<<<<<< HEAD
-    try { if (settings->value("servernetwork/active", 0).toInt()) {
-        qDebug() << "Connecting to ISL network.";
-        const QString certFileName = settings->value("servernetwork/ssl_cert").toString();
-        const QString keyFileName = settings->value("servernetwork/ssl_key").toString();
-        qDebug() << "Loading certificate...";
-        QFile certFile(certFileName);
-        if (!certFile.open(QIODevice::ReadOnly))
-            throw QString("Error opening certificate file: %1").arg(certFileName);
-        QSslCertificate cert(&certFile);
-        if (!cert.isValid())
-            throw(QString("Invalid certificate."));
-        qDebug() << "Loading private key...";
-        QFile keyFile(keyFileName);
-        if (!keyFile.open(QIODevice::ReadOnly))
-            throw QString("Error opening private key file: %1").arg(keyFileName);
-        QSslKey key(&keyFile, QSsl::Rsa, QSsl::Pem, QSsl::PrivateKey);
-        if (key.isNull())
-            throw QString("Invalid private key.");
-        
-        QMutableListIterator<ServerProperties> serverIterator(serverList);
-        while (serverIterator.hasNext()) {
-            const ServerProperties &prop = serverIterator.next();
-            if (prop.cert == cert) {
-                serverIterator.remove();
-                continue;
-            }
-            
-            QThread *thread = new QThread;
-            thread->setObjectName("isl_" + QString::number(prop.id));
-            connect(thread, SIGNAL(finished()), thread, SLOT(deleteLater()));
-            
-            IslInterface *interface = new IslInterface(prop.id, prop.hostname, prop.address.toString(), prop.controlPort, prop.cert, cert, key, this);
-            interface->moveToThread(thread);
-            connect(interface, SIGNAL(destroyed()), thread, SLOT(quit()));
-            
-            thread->start();
-            QMetaObject::invokeMethod(interface, "initClient", Qt::BlockingQueuedConnection);
-        }
-            
-        const int networkPort = settings->value("servernetwork/port", 14747).toInt();
-        qDebug() << "Starting ISL server on port" << networkPort;
-        
-        islServer = new Servatrice_IslServer(this, cert, key, this);
-        if (islServer->listen(QHostAddress::Any, networkPort))
-            qDebug() << "ISL server listening.";
-        else
-            throw QString("islServer->listen()");
-    } } catch (QString error) {
-        qDebug() << "ERROR --" << error;
-        return false;
-    }
-    
-    pingClock = new QTimer(this);
-    connect(pingClock, SIGNAL(timeout()), this, SIGNAL(pingClockTimeout()));
-    pingClock->start(1000);
-    
-    int statusUpdateTime = settings->value("server/statusupdate").toInt();
-    statusUpdateClock = new QTimer(this);
-    connect(statusUpdateClock, SIGNAL(timeout()), this, SLOT(statusUpdate()));
-    if (statusUpdateTime != 0) {
-        qDebug() << "Starting status update clock, interval " << statusUpdateTime << " ms";
-        statusUpdateClock->start(statusUpdateTime);
-    }
-    
-    const int numberPools = settings->value("server/number_pools", 1).toInt();
-    gameServer = new Servatrice_GameServer(this, numberPools, servatriceDatabaseInterface->getDatabase(), this);
-    gameServer->setMaxPendingConnections(1000);
-    const int gamePort = settings->value("server/port", 4747).toInt();
-    qDebug() << "Starting server on port" << gamePort;
-    if (gameServer->listen(QHostAddress::Any, gamePort))
-        qDebug() << "Server listening.";
-    else {
-        qDebug() << "gameServer->listen(): Error.";
-        return false;
-    }
-    return true;
-=======
 	try { if (settings->value("servernetwork/active", 0).toInt()) {
 		qDebug() << "Connecting to ISL network.";
 		const QString certFileName = settings->value("servernetwork/ssl_cert").toString();
@@ -397,7 +319,6 @@
 		return false;
 	}
 	return true;
->>>>>>> 843eba81
 }
 
 void Servatrice::addDatabaseInterface(QThread *thread, Servatrice_DatabaseInterface *databaseInterface)
@@ -407,23 +328,6 @@
 
 void Servatrice::updateServerList()
 {
-<<<<<<< HEAD
-    qDebug() << "Updating server list...";
-    
-    serverListMutex.lock();
-    serverList.clear();
-    
-    QSqlQuery query(servatriceDatabaseInterface->getDatabase());
-    query.prepare("select id, ssl_cert, hostname, address, game_port, control_port from " + dbPrefix + "_servers order by id asc");
-    servatriceDatabaseInterface->execSqlQuery(query);
-    while (query.next()) {
-        ServerProperties prop(query.value(0).toInt(), QSslCertificate(query.value(1).toString().toAscii()), query.value(2).toString(), QHostAddress(query.value(3).toString()), query.value(4).toInt(), query.value(5).toInt());
-        serverList.append(prop);
-        qDebug() << QString("#%1 CERT=%2 NAME=%3 IP=%4:%5 CPORT=%6").arg(prop.id).arg(QString(prop.cert.digest().toHex())).arg(prop.hostname).arg(prop.address.toString()).arg(prop.gamePort).arg(prop.controlPort);
-    }
-    
-    serverListMutex.unlock();
-=======
 	qDebug() << "Updating server list...";
 	
 	serverListMutex.lock();
@@ -439,7 +343,6 @@
 	}
 	
 	serverListMutex.unlock();
->>>>>>> 843eba81
 }
 
 QList<ServerProperties> Servatrice::getServerList() const
