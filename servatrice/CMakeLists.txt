# CMakeLists for servatrice directory
#
# provides the servatrice binary

PROJECT(servatrice)

SET(servatrice_SOURCES
    src/main.cpp
    src/passwordhasher.cpp
    src/servatrice.cpp
    src/servatrice_connection_pool.cpp
    src/servatrice_database_interface.cpp
    src/server_logger.cpp
    src/serversocketinterface.cpp
    src/settingscache.cpp
    src/isl_interface.cpp
    ${VERSION_STRING_CPP}
)

set(servatrice_RESOURCES servatrice.qrc)

if(WIN32)
    set(servatrice_SOURCES ${servatrice_SOURCES} servatrice.rc)
endif(WIN32)


if(APPLE)
    set(MACOSX_BUNDLE_ICON_FILE appicon.icns)
    set_source_files_properties(${CMAKE_CURRENT_SOURCE_DIR}/resources/appicon.icns PROPERTIES MACOSX_PACKAGE_LOCATION Resources)
    set(servatrice_SOURCES ${servatrice_SOURCES} ${CMAKE_CURRENT_SOURCE_DIR}/resources/appicon.icns)
ENDIF(APPLE)

set(SERVATRICE_LIBS)

# Qt4 stuff
if(Qt4_FOUND)
    SET(QT_USE_QTNETWORK TRUE)
    SET(QT_USE_QTSQL TRUE)

    # Include directories
    INCLUDE(${QT_USE_FILE})
    include_directories(${QT_INCLUDES})
    LIST(APPEND SERVATRICE_LIBS ${QT_LIBRARIES})

    # Libgcrypt is required only with Qt4 to support SHA512 hashing
    FIND_PACKAGE(Libgcrypt REQUIRED)
    INCLUDE_DIRECTORIES(${LIBGCRYPT_INCLUDE_DIR})
    QT4_ADD_RESOURCES(servatrice_RESOURCES_RCC ${servatrice_RESOURCES})
endif()

# qt5 stuff
if(Qt5Widgets_FOUND)
    include_directories(${Qt5Widgets_INCLUDE_DIRS})
    list(APPEND SERVATRICE_LIBS Widgets)

    # QtNetwork
    find_package(Qt5Network)
    if(Qt5Network_FOUND)
        include_directories(${Qt5Network_INCLUDE_DIRS})
        list(APPEND SERVATRICE_LIBS Network)
    endif()

    # QtSql
    find_package(Qt5Sql)
    if(Qt5Sql_FOUND)
        include_directories(${Qt5Sql_INCLUDE_DIRS})
        list(APPEND SERVATRICE_LIBS Sql)
    endif()

    QT5_ADD_RESOURCES(servatrice_RESOURCES_RCC ${servatrice_RESOURCES})

    # guess plugins and libraries directory
    set(QT_PLUGINS_DIR "${Qt5Widgets_DIR}/../../../plugins")
    get_target_property(QT_LIBRARY_DIR Qt5::Core LOCATION)
    get_filename_component(QT_LIBRARY_DIR ${QT_LIBRARY_DIR} PATH)
endif()

SET(QT_DONT_USE_QTGUI TRUE)

# Declare path variables
set(ICONDIR share/icons CACHE STRING "icon dir")
set(DESKTOPDIR share/applications CACHE STRING "desktop file destination")

# Include directories
INCLUDE_DIRECTORIES(../common)
INCLUDE_DIRECTORIES(${PROTOBUF_INCLUDE_DIR})
INCLUDE_DIRECTORIES(${CMAKE_CURRENT_BINARY_DIR}/../common)
INCLUDE_DIRECTORIES(${CMAKE_CURRENT_BINARY_DIR})

# Build servatrice binary and link it
ADD_EXECUTABLE(servatrice MACOSX_BUNDLE ${servatrice_SOURCES} ${servatrice_RESOURCES_RCC} ${servatrice_MOC_SRCS})

if(Qt4_FOUND)
    if(MSVC) 
        set(QT_USE_QTMAIN true) 
    endif() 
    TARGET_LINK_LIBRARIES(servatrice cockatrice_common ${SERVATRICE_LIBS} ${LIBGCRYPT_LIBRARY} ${CMAKE_THREAD_LIBS_INIT})
endif()
if(Qt5Widgets_FOUND)
    if(MSVC)
        TARGET_LINK_LIBRARIES(servatrice cockatrice_common ${LIBGCRYPT_LIBRARY} ${CMAKE_THREAD_LIBS_INIT} Qt5::WinMain)
    else()
        TARGET_LINK_LIBRARIES(servatrice cockatrice_common ${LIBGCRYPT_LIBRARY} ${CMAKE_THREAD_LIBS_INIT})
    endif()
    qt5_use_modules(servatrice ${SERVATRICE_LIBS})
endif()

# install rules
if(UNIX)
    if(APPLE)
        set(MACOSX_BUNDLE_INFO_STRING "${PROJECT_NAME}")
        set(MACOSX_BUNDLE_GUI_IDENTIFIER "com.cockatrice.${PROJECT_NAME}")
        set(MACOSX_BUNDLE_LONG_VERSION_STRING "${PROJECT_NAME}-${PROJECT_VERSION}")
        set(MACOSX_BUNDLE_BUNDLE_NAME ${PROJECT_NAME})
        set(MACOSX_BUNDLE_SHORT_VERSION_STRING ${PROJECT_VERSION})
        set(MACOSX_BUNDLE_BUNDLE_VERSION ${PROJECT_VERSION})

        INSTALL(TARGETS servatrice BUNDLE DESTINATION ./)
        INSTALL(FILES ${CMAKE_CURRENT_SOURCE_DIR}/servatrice.ini.example DESTINATION ./servatrice.app/Contents/Resources/)
        INSTALL(FILES ${CMAKE_CURRENT_SOURCE_DIR}/servatrice.sql DESTINATION ./servatrice.app/Contents/Resources/)
    else()
        # Assume linux
        INSTALL(TARGETS servatrice RUNTIME DESTINATION bin/)
        INSTALL(FILES ${CMAKE_CURRENT_SOURCE_DIR}/servatrice.ini.example DESTINATION share/servatice/)
        INSTALL(FILES ${CMAKE_CURRENT_SOURCE_DIR}/servatrice.sql DESTINATION share/servatice/)

        INSTALL(FILES ${CMAKE_CURRENT_SOURCE_DIR}/resources/servatrice.png DESTINATION ${ICONDIR}/hicolor/48x48/apps)
        INSTALL(FILES ${CMAKE_CURRENT_SOURCE_DIR}/resources/servatrice.svg DESTINATION ${ICONDIR}/hicolor/scalable/apps)
        INSTALL(FILES ${CMAKE_CURRENT_SOURCE_DIR}/servatrice.desktop DESTINATION ${DESKTOPDIR})
    endif()
elseif(WIN32)
    INSTALL(TARGETS servatrice RUNTIME DESTINATION ./)
    INSTALL(FILES ${CMAKE_CURRENT_SOURCE_DIR}/servatrice.ini.example DESTINATION ./)
    INSTALL(FILES ${CMAKE_CURRENT_SOURCE_DIR}/servatrice.sql DESTINATION ./)
endif()

if(APPLE)
    # these needs to be relative to CMAKE_INSTALL_PREFIX
    set(plugin_dest_dir servatrice.app/Contents/Plugins)
    set(qtconf_dest_dir servatrice.app/Contents/Resources)

    # qt4: codecs, sqldrivers
    # qt5: platforms, sqldrivers

<<<<<<< HEAD
    if (CMAKE_BUILD_TYPE STREQUAL "Debug")
        install(DIRECTORY "${QT_PLUGINS_DIR}/" DESTINATION ${plugin_dest_dir} COMPONENT Runtime
            FILES_MATCHING REGEX "(sqldrivers|platforms)/.*_debug\\.dylib")
    else()
        install(DIRECTORY "${QT_PLUGINS_DIR}/" DESTINATION ${plugin_dest_dir} COMPONENT Runtime
            FILES_MATCHING REGEX "(sqldrivers|platforms)/[^_]*\\.dylib")
    endif()
=======
    install(DIRECTORY "${QT_PLUGINS_DIR}/" DESTINATION ${plugin_dest_dir} COMPONENT Runtime
        FILES_MATCHING REGEX "(codecs|platforms|sqldrivers)/.*\\.dylib"
        REGEX ".*_debug\\.dylib" EXCLUDE)
>>>>>>> 16bbc5e8

    install(CODE "
        file(WRITE \"\${CMAKE_INSTALL_PREFIX}/${qtconf_dest_dir}/qt.conf\" \"[Paths]
Plugins = Plugins
Translations = Resources/translations\")
    " COMPONENT Runtime)

    install(CODE "
        file(GLOB_RECURSE QTPLUGINS
        \"\${CMAKE_INSTALL_PREFIX}/${plugin_dest_dir}/*.dylib\")
    set(BU_CHMOD_BUNDLE_ITEMS ON)
    include(BundleUtilities)
    fixup_bundle(\"\${CMAKE_INSTALL_PREFIX}/servatrice.app\" \"\${QTPLUGINS}\" \"${QT_LIBRARY_DIR}\")
    " COMPONENT Runtime)
endif()

if(WIN32)
    # these needs to be relative to CMAKE_INSTALL_PREFIX
    set(plugin_dest_dir Plugins)
    set(qtconf_dest_dir .)

    # qt4: codecs, sqldrivers
    # qt5: platforms, sqldrivers

<<<<<<< HEAD
    if (CMAKE_BUILD_TYPE STREQUAL "Debug")
        install(DIRECTORY "${QT_PLUGINS_DIR}/" DESTINATION ${plugin_dest_dir} COMPONENT Runtime
            FILES_MATCHING REGEX "(sqldrivers|platforms)/.*d\\.dll")
    else()
        install(DIRECTORY "${QT_PLUGINS_DIR}/" DESTINATION ${plugin_dest_dir} COMPONENT Runtime
            FILES_MATCHING REGEX "(sqldrivers|platforms)/.*[^d]\\.dll")
    endif()
=======
    install(DIRECTORY "${QT_PLUGINS_DIR}/" DESTINATION ${plugin_dest_dir} COMPONENT Runtime
        FILES_MATCHING REGEX "(codecs|platforms|sqldrivers)/.*[^d]\\.dll")
>>>>>>> 16bbc5e8

    install(CODE "
        file(WRITE \"\${CMAKE_INSTALL_PREFIX}/${qtconf_dest_dir}/qt.conf\" \"[Paths]
Plugins = Plugins
Translations = Resources/translations\")
    " COMPONENT Runtime)

    install(CODE "
        file(GLOB_RECURSE QTPLUGINS
        \"\${CMAKE_INSTALL_PREFIX}/${plugin_dest_dir}/*.dll\")
    set(BU_CHMOD_BUNDLE_ITEMS ON)
    include(BundleUtilities)
    fixup_bundle(\"\${CMAKE_INSTALL_PREFIX}/servatrice.exe\" \"\${QTPLUGINS}\" \"${QT_LIBRARY_DIR}\")
    " COMPONENT Runtime)
endif()<|MERGE_RESOLUTION|>--- conflicted
+++ resolved
@@ -142,19 +142,9 @@
     # qt4: codecs, sqldrivers
     # qt5: platforms, sqldrivers
 
-<<<<<<< HEAD
-    if (CMAKE_BUILD_TYPE STREQUAL "Debug")
-        install(DIRECTORY "${QT_PLUGINS_DIR}/" DESTINATION ${plugin_dest_dir} COMPONENT Runtime
-            FILES_MATCHING REGEX "(sqldrivers|platforms)/.*_debug\\.dylib")
-    else()
-        install(DIRECTORY "${QT_PLUGINS_DIR}/" DESTINATION ${plugin_dest_dir} COMPONENT Runtime
-            FILES_MATCHING REGEX "(sqldrivers|platforms)/[^_]*\\.dylib")
-    endif()
-=======
     install(DIRECTORY "${QT_PLUGINS_DIR}/" DESTINATION ${plugin_dest_dir} COMPONENT Runtime
         FILES_MATCHING REGEX "(codecs|platforms|sqldrivers)/.*\\.dylib"
         REGEX ".*_debug\\.dylib" EXCLUDE)
->>>>>>> 16bbc5e8
 
     install(CODE "
         file(WRITE \"\${CMAKE_INSTALL_PREFIX}/${qtconf_dest_dir}/qt.conf\" \"[Paths]
@@ -179,18 +169,8 @@
     # qt4: codecs, sqldrivers
     # qt5: platforms, sqldrivers
 
-<<<<<<< HEAD
-    if (CMAKE_BUILD_TYPE STREQUAL "Debug")
-        install(DIRECTORY "${QT_PLUGINS_DIR}/" DESTINATION ${plugin_dest_dir} COMPONENT Runtime
-            FILES_MATCHING REGEX "(sqldrivers|platforms)/.*d\\.dll")
-    else()
-        install(DIRECTORY "${QT_PLUGINS_DIR}/" DESTINATION ${plugin_dest_dir} COMPONENT Runtime
-            FILES_MATCHING REGEX "(sqldrivers|platforms)/.*[^d]\\.dll")
-    endif()
-=======
     install(DIRECTORY "${QT_PLUGINS_DIR}/" DESTINATION ${plugin_dest_dir} COMPONENT Runtime
         FILES_MATCHING REGEX "(codecs|platforms|sqldrivers)/.*[^d]\\.dll")
->>>>>>> 16bbc5e8
 
     install(CODE "
         file(WRITE \"\${CMAKE_INSTALL_PREFIX}/${qtconf_dest_dir}/qt.conf\" \"[Paths]
