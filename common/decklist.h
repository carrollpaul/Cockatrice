#ifndef DECKLIST_H
#define DECKLIST_H

#include <QList>
#include <QVector>
#include <QPair>
#include <QObject>
#include <QStringList>
#include <QSet>
#include <QMap>

// Required on Mac. Forward declaration doesn't work. Don't ask why.
#include <QtCore/QXmlStreamReader>
#include <QtCore/QXmlStreamWriter>

#include "pb/move_card_to_zone.pb.h"

class CardDatabase;
class QIODevice;
class QTextStream;

class InnerDecklistNode;

class SideboardPlan {
private:
    QString name;
    QList<MoveCard_ToZone> moveList;
public:
    SideboardPlan(const QString &_name = QString(), const QList<MoveCard_ToZone> &_moveList = QList<MoveCard_ToZone>());
    bool readElement(QXmlStreamReader *xml);
    void write(QXmlStreamWriter *xml);

    QString getName() const { return name; }
    const QList<MoveCard_ToZone> &getMoveList() const { return moveList; }
    void setMoveList(const QList<MoveCard_ToZone> &_moveList);
};

enum DeckSortMethod { ByNumber, ByName, ByPrice };

class AbstractDecklistNode {
protected:
    InnerDecklistNode *parent;
    DeckSortMethod sortMethod;
public:
    AbstractDecklistNode(InnerDecklistNode *_parent = 0);
    virtual ~AbstractDecklistNode() { }
    virtual void setSortMethod(DeckSortMethod method) { sortMethod = method; }
    virtual QString getName() const = 0;
    InnerDecklistNode *getParent() const { return parent; }
    int depth() const;
    virtual int height() const = 0;
    virtual bool compare(AbstractDecklistNode *other) const = 0;

    virtual bool readElement(QXmlStreamReader *xml) = 0;
    virtual void writeElement(QXmlStreamWriter *xml) = 0;
};

class InnerDecklistNode : public AbstractDecklistNode, public QList<AbstractDecklistNode *> {
private:
    QString name;
    class compareFunctor;
public:
    InnerDecklistNode(const QString &_name = QString(), InnerDecklistNode *_parent = 0) : AbstractDecklistNode(_parent), name(_name) { }
    InnerDecklistNode(InnerDecklistNode *other, InnerDecklistNode *_parent = 0);
    virtual ~InnerDecklistNode();
    void setSortMethod(DeckSortMethod method);
    QString getName() const { return name; }
    void setName(const QString &_name) { name = _name; }
    static QString visibleNameFromName(const QString &_name);
    virtual QString getVisibleName() const;
    void clearTree();
    AbstractDecklistNode *findChild(const QString &name);
    int height() const;
    int recursiveCount(bool countTotalCards = false) const;
        float recursivePrice(bool countTotalCards = false) const;
    bool compare(AbstractDecklistNode *other) const;
    bool compareNumber(AbstractDecklistNode *other) const;
    bool compareName(AbstractDecklistNode *other) const;
    bool comparePrice(AbstractDecklistNode *other) const;
    QVector<QPair<int, int> > sort(Qt::SortOrder order = Qt::AscendingOrder);

    bool readElement(QXmlStreamReader *xml);
    void writeElement(QXmlStreamWriter *xml);
};

class AbstractDecklistCardNode : public AbstractDecklistNode {
public:
    AbstractDecklistCardNode(InnerDecklistNode *_parent = 0) : AbstractDecklistNode(_parent) { }
    virtual int getNumber() const = 0;
    virtual void setNumber(int _number) = 0;
    virtual QString getName() const = 0;
    virtual void setName(const QString &_name) = 0;
        virtual float getPrice() const = 0;
        virtual void setPrice(const float _price) = 0;
        float getTotalPrice() const { return getNumber() * getPrice(); }
    int height() const { return 0; }
    bool compare(AbstractDecklistNode *other) const;
    bool compareNumber(AbstractDecklistNode *other) const;
    bool compareName(AbstractDecklistNode *other) const;
    bool compareTotalPrice(AbstractDecklistNode *other) const;

    bool readElement(QXmlStreamReader *xml);
    void writeElement(QXmlStreamWriter *xml);
};

class DecklistCardNode : public AbstractDecklistCardNode {
private:
    QString name;
    int number;
        float price;
public:
        DecklistCardNode(const QString &_name = QString(), int _number = 1, float _price = 0, InnerDecklistNode *_parent = 0) : AbstractDecklistCardNode(_parent), name(_name), number(_number), price(_price) { }
        DecklistCardNode(const QString &_name = QString(), int _number = 1, InnerDecklistNode *_parent = 0) : AbstractDecklistCardNode(_parent), name(_name), number(_number), price(0) { }
    DecklistCardNode(DecklistCardNode *other, InnerDecklistNode *_parent);
    int getNumber() const { return number; }
    void setNumber(int _number) { number = _number; }
    QString getName() const { return name; }
    void setName(const QString &_name) { name = _name; }
        float getPrice() const { return price; }

        void setPrice(const float _price) { price = _price; }
};

class DeckList : public QObject {
    Q_OBJECT
private:
    QString name, comments;
    QString deckHash;
    QMap<QString, SideboardPlan *> sideboardPlans;
    InnerDecklistNode *root;
    void getCardListHelper(InnerDecklistNode *node, QSet<QString> &result) const;
signals:
    void deckHashChanged();
public slots:
    void setName(const QString &_name = QString()) { name = _name; }
    void setComments(const QString &_comments = QString()) { comments = _comments; }
public:
    DeckList();
    DeckList(const DeckList &other);
    DeckList(const QString &nativeString);
    ~DeckList();
    QString getName() const { return name; }
    QString getComments() const { return comments; }
    QList<MoveCard_ToZone> getCurrentSideboardPlan();
    void setCurrentSideboardPlan(const QList<MoveCard_ToZone> &plan);
    const QMap<QString, SideboardPlan *> &getSideboardPlans() const { return sideboardPlans; }

    bool readElement(QXmlStreamReader *xml);
    void write(QXmlStreamWriter *xml);
    bool loadFromXml(QXmlStreamReader *xml);
    bool loadFromString_Native(const QString &nativeString);
    QString writeToString_Native();
    bool loadFromFile_Native(QIODevice *device);
    bool saveToFile_Native(QIODevice *device);
    bool loadFromStream_Plain(QTextStream &stream);
    bool loadFromFile_Plain(QIODevice *device);
    bool saveToStream_Plain(QTextStream &stream);
    bool saveToFile_Plain(QIODevice *device);
    QString writeToString_Plain();

    void cleanList();
    bool isEmpty() const { return root->isEmpty() && name.isEmpty() && comments.isEmpty() && sideboardPlans.isEmpty(); }
    QStringList getCardList() const;

    int getSideboardSize() const;

    QString getDeckHash() const { return deckHash; }
    void updateDeckHash();

<<<<<<< HEAD
	InnerDecklistNode *getRoot() const { return root; }
	DecklistCardNode *addCard(const QString &cardName, const QString &zoneName);
	bool deleteNode(AbstractDecklistNode *node, InnerDecklistNode *rootNode = 0);

	/**
	 * Calls a given function object for each card in the deck. It must
	 * take a InnerDecklistNode* as its first argument and a
	 * DecklistCardNode* as its second.
	 */
	template <typename Callback>
	void forEachCard(Callback &callback) const {
		// Support for this is only possible if the internal structure
		// doesn't get more complicated.
		for (int i = 0; i < root->size(); i++) {
			const InnerDecklistNode *node =
			    dynamic_cast<InnerDecklistNode *>(root->at(i));
			for (int j = 0; j < node->size(); j++) {
				const DecklistCardNode *card =
				    dynamic_cast<DecklistCardNode *>(
				        node->at(j)
				    );
				callback(node, card);
			}
		}
	}
=======
    InnerDecklistNode *getRoot() const { return root; }
    DecklistCardNode *addCard(const QString &cardName, const QString &zoneName);
    bool deleteNode(AbstractDecklistNode *node, InnerDecklistNode *rootNode = 0);
>>>>>>> 1973df10
};

#endif<|MERGE_RESOLUTION|>--- conflicted
+++ resolved
@@ -167,37 +167,31 @@
     QString getDeckHash() const { return deckHash; }
     void updateDeckHash();
 
-<<<<<<< HEAD
-	InnerDecklistNode *getRoot() const { return root; }
-	DecklistCardNode *addCard(const QString &cardName, const QString &zoneName);
-	bool deleteNode(AbstractDecklistNode *node, InnerDecklistNode *rootNode = 0);
-
-	/**
-	 * Calls a given function object for each card in the deck. It must
-	 * take a InnerDecklistNode* as its first argument and a
-	 * DecklistCardNode* as its second.
-	 */
-	template <typename Callback>
-	void forEachCard(Callback &callback) const {
-		// Support for this is only possible if the internal structure
-		// doesn't get more complicated.
-		for (int i = 0; i < root->size(); i++) {
-			const InnerDecklistNode *node =
-			    dynamic_cast<InnerDecklistNode *>(root->at(i));
-			for (int j = 0; j < node->size(); j++) {
-				const DecklistCardNode *card =
-				    dynamic_cast<DecklistCardNode *>(
-				        node->at(j)
-				    );
-				callback(node, card);
-			}
-		}
-	}
-=======
     InnerDecklistNode *getRoot() const { return root; }
     DecklistCardNode *addCard(const QString &cardName, const QString &zoneName);
     bool deleteNode(AbstractDecklistNode *node, InnerDecklistNode *rootNode = 0);
->>>>>>> 1973df10
+
+    /**
+     * Calls a given function object for each card in the deck. It must
+     * take a InnerDecklistNode* as its first argument and a
+     * DecklistCardNode* as its second.
+     */
+    template <typename Callback>
+    void forEachCard(Callback &callback) const {
+        // Support for this is only possible if the internal structure
+        // doesn't get more complicated.
+        for (int i = 0; i < root->size(); i++) {
+            const InnerDecklistNode *node =
+                dynamic_cast<InnerDecklistNode *>(root->at(i));
+            for (int j = 0; j < node->size(); j++) {
+                const DecklistCardNode *card =
+                    dynamic_cast<DecklistCardNode *>(
+                        node->at(j)
+                    );
+                callback(node, card);
+            }
+        }
+    }
 };
 
 #endif