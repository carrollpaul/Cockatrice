#include <QFile>
#include <QTextStream>
#include <QVariant>
#include <QCryptographicHash>
#include <QDebug>
#include "decklist.h"

SideboardPlan::SideboardPlan(const QString &_name, const QList<MoveCard_ToZone> &_moveList)
    : name(_name), moveList(_moveList)
{
}

void SideboardPlan::setMoveList(const QList<MoveCard_ToZone> &_moveList)
{
    moveList = _moveList;
}

bool SideboardPlan::readElement(QXmlStreamReader *xml)
{
    while (!xml->atEnd()) {
        xml->readNext();
        const QString childName = xml->name().toString();
        if (xml->isStartElement()) {
            if (childName == "name")
                name = xml->readElementText();
            else if (childName == "move_card_to_zone") {
                MoveCard_ToZone m;
                while (!xml->atEnd()) {
                    xml->readNext();
                    const QString childName2 = xml->name().toString();
                    if (xml->isStartElement()) {
                        if (childName2 == "card_name")
                            m.set_card_name(xml->readElementText().toStdString());
                        else if (childName2 == "start_zone")
                            m.set_start_zone(xml->readElementText().toStdString());
                        else if (childName2 == "target_zone")
                            m.set_target_zone(xml->readElementText().toStdString());
                    } else if (xml->isEndElement() && (childName2 == "move_card_to_zone")) {
                        moveList.append(m);
                        break;
                    }
                }
            }
        } else if (xml->isEndElement() && (childName == "sideboard_plan"))
            return true;
    }
    return false;
}

void SideboardPlan::write(QXmlStreamWriter *xml)
{
    xml->writeStartElement("sideboard_plan");
    xml->writeTextElement("name", name);
    for (int i = 0; i < moveList.size(); ++i) {
        xml->writeStartElement("move_card_to_zone");
        xml->writeTextElement("card_name", QString::fromStdString(moveList[i].card_name()));
        xml->writeTextElement("start_zone", QString::fromStdString(moveList[i].start_zone()));
        xml->writeTextElement("target_zone", QString::fromStdString(moveList[i].target_zone()));
        xml->writeEndElement();
    }
    xml->writeEndElement();
}

AbstractDecklistNode::AbstractDecklistNode(InnerDecklistNode *_parent)
    : parent(_parent)
{
    if (parent)
        parent->append(this);
}

int AbstractDecklistNode::depth() const
{
    if (parent)
        return parent->depth() + 1;
    else
        return 0;
}

InnerDecklistNode::InnerDecklistNode(InnerDecklistNode *other, InnerDecklistNode *_parent)
    : AbstractDecklistNode(_parent), name(other->getName())
{
    for (int i = 0; i < other->size(); ++i) {
        InnerDecklistNode *inner = dynamic_cast<InnerDecklistNode *>(other->at(i));
        if (inner)
            new InnerDecklistNode(inner, this);
        else
            new DecklistCardNode(dynamic_cast<DecklistCardNode *>(other->at(i)), this);
    }
}

InnerDecklistNode::~InnerDecklistNode()
{
    clearTree();
}

QString InnerDecklistNode::visibleNameFromName(const QString &_name)
{
    if (_name == "main")
        return QObject::tr("Maindeck");
    else if (_name == "side")
        return QObject::tr("Sideboard");
    else if (_name == "tokens")
        return QObject::tr("Tokens");
    else
        return _name;
}

void InnerDecklistNode::setSortMethod(DeckSortMethod method)
{
    sortMethod = method;
    for (int i = 0; i < size(); i++)
        at(i)->setSortMethod(method);
}

QString InnerDecklistNode::getVisibleName() const
{
    return visibleNameFromName(name);
}

void InnerDecklistNode::clearTree()
{
    for (int i = 0; i < size(); i++)
        delete at(i);
    clear();
}

DecklistCardNode::DecklistCardNode(DecklistCardNode *other, InnerDecklistNode *_parent)
    : AbstractDecklistCardNode(_parent), name(other->getName()), number(other->getNumber()), price(other->getPrice())
{
}

AbstractDecklistNode *InnerDecklistNode::findChild(const QString &name)
{
    for (int i = 0; i < size(); i++)
        if (at(i)->getName() == name)
            return at(i);
    return 0;
}

int InnerDecklistNode::height() const
{
    return at(0)->height() + 1;
}

int InnerDecklistNode::recursiveCount(bool countTotalCards) const
{
    int result = 0;
    for (int i = 0; i < size(); i++) {
        InnerDecklistNode *node = dynamic_cast<InnerDecklistNode *>(at(i));
        if (node)
            result += node->recursiveCount(countTotalCards);
        else if (countTotalCards)
            result += dynamic_cast<AbstractDecklistCardNode *>(at(i))->getNumber();
        else
            result += 1;
    }
    return result;
}

float InnerDecklistNode::recursivePrice(bool countTotalCards) const
{
        float result = 0;
        for (int i = 0; i < size(); i++) {
                InnerDecklistNode *node = dynamic_cast<InnerDecklistNode *>(at(i));
                if (node)
                        result += node->recursivePrice(countTotalCards);
                else if (countTotalCards)
                        result += dynamic_cast<AbstractDecklistCardNode *>(at(i))->getTotalPrice();
        }
        return result;
}

bool InnerDecklistNode::compare(AbstractDecklistNode *other) const
{
    switch (sortMethod) {
        case 0:
            return compareNumber(other);
        case 1:
            return compareName(other);
        case 2:
            return comparePrice(other);
    }
    return 0;
}

bool InnerDecklistNode::compareNumber(AbstractDecklistNode *other) const
{
    InnerDecklistNode *other2 = dynamic_cast<InnerDecklistNode *>(other);
    if (other2) {
        int n1 = recursiveCount(true);
        int n2 = other2->recursiveCount(true);
        return (n1 != n2) ? (n1 > n2) : compareName(other);
    } else {
        return false;
    }
}

bool InnerDecklistNode::compareName(AbstractDecklistNode *other) const
{
    InnerDecklistNode *other2 = dynamic_cast<InnerDecklistNode *>(other);
    if (other2) {
        return (getName() > other2->getName());
    } else {
        return false;
    }
}

bool InnerDecklistNode::comparePrice(AbstractDecklistNode *other) const
{
    InnerDecklistNode *other2 = dynamic_cast<InnerDecklistNode *>(other);
    if (other2) {
        int p1 = 100*recursivePrice(true);
        int p2 = 100*other2->recursivePrice(true);
        return (p1 != p2) ? (p1 > p2) : compareName(other);
    } else {
        return false;
    }
}

bool AbstractDecklistCardNode::compare(AbstractDecklistNode *other) const
{
    switch (sortMethod) {
        case ByNumber:
            return compareNumber(other);
        case ByName:
            return compareName(other);
        case ByPrice:
            return compareTotalPrice(other);
    }
    return 0;
}

bool AbstractDecklistCardNode::compareNumber(AbstractDecklistNode *other) const
{
    AbstractDecklistCardNode *other2 = dynamic_cast<AbstractDecklistCardNode *>(other);
    if (other2) {
        int n1 = getNumber();
        int n2 = other2->getNumber();
        return (n1 != n2) ? (n1 > n2) : compareName(other);
    } else {
        return true;
    }
}

bool AbstractDecklistCardNode::compareName(AbstractDecklistNode *other) const
{
    AbstractDecklistCardNode *other2 = dynamic_cast<AbstractDecklistCardNode *>(other);
    if (other2) {
        return (getName() > other2->getName());
    } else {
        return true;
    }
}

bool AbstractDecklistCardNode::compareTotalPrice(AbstractDecklistNode *other) const
{
    AbstractDecklistCardNode *other2 = dynamic_cast<AbstractDecklistCardNode *>(other);
    if (other2) {
        int p1 = 100*getTotalPrice();
        int p2 = 100*other2->getTotalPrice();
        return (p1 != p2) ? (p1 > p2) : compareName(other);
    } else {
        return true;
    }
}

class InnerDecklistNode::compareFunctor {
private:
    Qt::SortOrder order;
public:
    compareFunctor(Qt::SortOrder _order) : order(_order) { }
    inline bool operator()(QPair<int, AbstractDecklistNode *> a, QPair<int, AbstractDecklistNode *> b) const
    {
        return (order == Qt::AscendingOrder) ^ (a.second->compare(b.second));
    }
};

bool InnerDecklistNode::readElement(QXmlStreamReader *xml)
{
    while (!xml->atEnd()) {
        xml->readNext();
        const QString childName = xml->name().toString();
        if (xml->isStartElement()) {
            if (childName == "zone") {
                InnerDecklistNode *newZone = new InnerDecklistNode(xml->attributes().value("name").toString(), this);
                newZone->readElement(xml);
            } else if (childName == "card") {
                float price = (xml->attributes().value("price") != NULL) ? xml->attributes().value("price").toString().toFloat() : 0;
                DecklistCardNode *newCard = new DecklistCardNode(xml->attributes().value("name").toString(), xml->attributes().value("number").toString().toInt(), price, this);
                newCard->readElement(xml);
            }
        } else if (xml->isEndElement() && (childName == "zone"))
            return false;
    }
    return true;
}

void InnerDecklistNode::writeElement(QXmlStreamWriter *xml)
{
    xml->writeStartElement("zone");
    xml->writeAttribute("name", name);
    for (int i = 0; i < size(); i++)
        at(i)->writeElement(xml);
    xml->writeEndElement(); // zone
}

bool AbstractDecklistCardNode::readElement(QXmlStreamReader *xml)
{
    while (!xml->atEnd()) {
        xml->readNext();
        if (xml->isEndElement() && xml->name() == "card")
            return false;
    }
    return true;
}

void AbstractDecklistCardNode::writeElement(QXmlStreamWriter *xml)
{
    xml->writeEmptyElement("card");
    xml->writeAttribute("number", QString::number(getNumber()));
        xml->writeAttribute("price", QString::number(getPrice()));
    xml->writeAttribute("name", getName());
}

QVector<QPair<int, int> > InnerDecklistNode::sort(Qt::SortOrder order)
{
    QVector<QPair<int, int> > result(size());
    
    // Initialize temporary list with contents of current list
    QVector<QPair<int, AbstractDecklistNode *> > tempList(size());
    for (int i = size() - 1; i >= 0; --i) {
        tempList[i].first = i;
        tempList[i].second = at(i);
    }
    
    // Sort temporary list
    compareFunctor cmp(order);
    qSort(tempList.begin(), tempList.end(), cmp);
    
    // Map old indexes to new indexes and
    // copy temporary list to the current one
    for (int i = size() - 1; i >= 0; --i) {
        result[i].first = tempList[i].first;
        result[i].second = i;
        replace(i, tempList[i].second);
    }

    return result;
}

DeckList::DeckList()
{
    root = new InnerDecklistNode;
}

// TODO: http://qt-project.org/doc/qt-4.8/qobject.html#no-copy-constructor-or-assignment-operator
DeckList::DeckList(const DeckList &other)
    : name(other.name),
      comments(other.comments),
      deckHash(other.deckHash)
{
    root = new InnerDecklistNode(other.getRoot());
    
    QMapIterator<QString, SideboardPlan *> spIterator(other.getSideboardPlans());
    while (spIterator.hasNext()) {
        spIterator.next();
        sideboardPlans.insert(spIterator.key(), new SideboardPlan(spIterator.key(), spIterator.value()->getMoveList()));
    }
    updateDeckHash();
}

DeckList::DeckList(const QString &nativeString)
{
    root = new InnerDecklistNode;
    loadFromString_Native(nativeString);
}

DeckList::~DeckList()
{
    delete root;
    
    QMapIterator<QString, SideboardPlan *> i(sideboardPlans);
    while (i.hasNext())
        delete i.next().value();
}

QList<MoveCard_ToZone> DeckList::getCurrentSideboardPlan()
{
    SideboardPlan *current = sideboardPlans.value(QString(), 0);
    if (!current)
        return QList<MoveCard_ToZone>();
    else
        return current->getMoveList();
}

void DeckList::setCurrentSideboardPlan(const QList<MoveCard_ToZone> &plan)
{
    SideboardPlan *current = sideboardPlans.value(QString(), 0);
    if (!current) {
        current = new SideboardPlan;
        sideboardPlans.insert(QString(), current);
    }
    
    current->setMoveList(plan);
}

bool DeckList::readElement(QXmlStreamReader *xml)
{
    const QString childName = xml->name().toString();
    if (xml->isStartElement()) {
        if (childName == "deckname")
            name = xml->readElementText();
        else if (childName == "comments")
            comments = xml->readElementText();
        else if (childName == "zone") {
            InnerDecklistNode *newZone = new InnerDecklistNode(xml->attributes().value("name").toString(), root);
            newZone->readElement(xml);
        } else if (childName == "sideboard_plan") {
            SideboardPlan *newSideboardPlan = new SideboardPlan;
            if (newSideboardPlan->readElement(xml))
                sideboardPlans.insert(newSideboardPlan->getName(), newSideboardPlan);
            else
                delete newSideboardPlan;
        }
    } else if (xml->isEndElement() && (childName == "cockatrice_deck"))
        return false;
    return true;
}

void DeckList::write(QXmlStreamWriter *xml)
{
    xml->writeStartElement("cockatrice_deck");
    xml->writeAttribute("version", "1");
    xml->writeTextElement("deckname", name);
    xml->writeTextElement("comments", comments);

    for (int i = 0; i < root->size(); i++)
        root->at(i)->writeElement(xml);
    
    QMapIterator<QString, SideboardPlan *> i(sideboardPlans);
    while (i.hasNext())
        i.next().value()->write(xml);
    xml->writeEndElement();
}

bool DeckList::loadFromXml(QXmlStreamReader *xml)
{
    if (xml->error()) {
        qDebug() << "Error loading deck from xml: " << xml->errorString();
        return false;
    }

    cleanList();
    while (!xml->atEnd()) {
        xml->readNext();
        if (xml->isStartElement()) {
            if (xml->name() != "cockatrice_deck")
                return false;
            while (!xml->atEnd()) {
                xml->readNext();
                if (!readElement(xml))
                    break;
            }
        }
    }
    updateDeckHash();
    if (xml->error()) {
        qDebug() << "Error loading deck from xml: " << xml->errorString();
        return false;
    }
    return true;
}

bool DeckList::loadFromString_Native(const QString &nativeString)
{
    QXmlStreamReader xml(nativeString);
    return loadFromXml(&xml);
}

QString DeckList::writeToString_Native()
{
    QString result;
    QXmlStreamWriter xml(&result);
    xml.writeStartDocument();
    write(&xml);
    xml.writeEndDocument();
    return result;
}

bool DeckList::loadFromFile_Native(QIODevice *device)
{
    QXmlStreamReader xml(device);
    return loadFromXml(&xml);
}

bool DeckList::saveToFile_Native(QIODevice *device)
{
    QXmlStreamWriter xml(device);
    xml.setAutoFormatting(true);
    xml.writeStartDocument();

    write(&xml);

    xml.writeEndDocument();
    return true;
}

bool DeckList::loadFromStream_Plain(QTextStream &in)
{
    cleanList();

    InnerDecklistNode *main = 0, *side = 0;
    bool inSideboard = false;

    int okRows = 0;
    while (!in.atEnd()) {
        QString line = in.readLine().simplified();
        if (line.startsWith("//"))
            continue;

        InnerDecklistNode *zone;
        if (line.startsWith("Sideboard", Qt::CaseInsensitive)) {
            inSideboard = true;
            continue;
        } else if (line.startsWith("SB:", Qt::CaseInsensitive)) {
            line = line.mid(3).trimmed();
            if (!side)
                side = new InnerDecklistNode("side", root);
            zone = side;
        } else if (inSideboard) {
            if (!side)
                side = new InnerDecklistNode("side", root);
            zone = side;
        } else {
            if (!main)
                main = new InnerDecklistNode("main", root);
            zone = main;
        }

        // Filter out MWS edition symbols and basic land extras
        QRegExp rx("\\[.*\\]");
        line.remove(rx);
        rx.setPattern("\\(.*\\)");
        line.remove(rx);
        //Filter out post card name editions
        rx.setPattern("\\|.*$");
        line.remove(rx);
        line = line.simplified();

        int i = line.indexOf(' ');
        int cardNameStart = i + 1;

        // If the count ends with an 'x', ignore it. For example,
        // "4x Storm Crow" will count 4 correctly.
        if (i > 0 && line[i - 1] == 'x') {
            i--;
        }

        bool ok;
        int number = line.left(i).toInt(&ok);
        if (!ok)
            continue;

        QString cardName = line.mid(cardNameStart);
        // Common differences between cockatrice's card names
        // and what's commonly used in decklists
        rx.setPattern("’");
        cardName.replace(rx, "'");
        rx.setPattern("Æ");
        cardName.replace(rx, "AE");
        rx.setPattern("^Aether");
        cardName.replace(rx, "AEther");
        rx.setPattern("\\s*[&|/]{1,2}\\s*");
        cardName.replace(rx, " // ");

        ++okRows;
        new DecklistCardNode(cardName, number, zone);
    }
    updateDeckHash();
    return (okRows > 0);
}

bool DeckList::loadFromFile_Plain(QIODevice *device)
{
    QTextStream in(device);
    return loadFromStream_Plain(in);
}

struct WriteToStream {
        QTextStream &stream;

        WriteToStream(QTextStream &_stream) : stream(_stream) {}

        void operator()(
            const InnerDecklistNode *node,
            const DecklistCardNode *card
        ) {
                if (node->getName() == "side") {
                        stream << "SB: ";
                }
                stream << QString("%1 %2\n").arg(
                    card->getNumber()
                ).arg(
                    card->getName()
                );
        }
};

bool DeckList::saveToStream_Plain(QTextStream &out)
{
<<<<<<< HEAD
	WriteToStream writeToStream(out);
	forEachCard(writeToStream);
	return true;
=======
    // Support for this is only possible if the internal structure doesn't get more complicated.
    for (int i = 0; i < root->size(); i++) {
        InnerDecklistNode *node = dynamic_cast<InnerDecklistNode *>(root->at(i));
        for (int j = 0; j < node->size(); j++) {
            DecklistCardNode *card = dynamic_cast<DecklistCardNode *>(node->at(j));
            out << QString("%1%2 %3\n").arg(node->getName() == "side" ? "SB: " : "").arg(card->getNumber()).arg(card->getName());
        }
    }
    return true;
>>>>>>> 1973df10
}

bool DeckList::saveToFile_Plain(QIODevice *device)
{
    QTextStream out(device);
    return saveToStream_Plain(out);
}

QString DeckList::writeToString_Plain()
{
    QString result;
    QTextStream out(&result);
    saveToStream_Plain(out);
    return result;
}

void DeckList::cleanList()
{
    root->clearTree();
    setName();
    setComments();
    deckHash = QString();
    emit deckHashChanged();
}

void DeckList::getCardListHelper(InnerDecklistNode *item, QSet<QString> &result) const
{
    for (int i = 0; i < item->size(); ++i) {
        DecklistCardNode *node = dynamic_cast<DecklistCardNode *>(item->at(i));
        if (node)
            result.insert(node->getName());
        else
            getCardListHelper(dynamic_cast<InnerDecklistNode *>(item->at(i)), result);
    }
}

QStringList DeckList::getCardList() const
{
    QSet<QString> result;
    getCardListHelper(root, result);
    return result.toList();
}

int DeckList::getSideboardSize() const
{
    int size = 0;
    for (int i = 0; i < root->size(); ++i) {
        InnerDecklistNode *node = dynamic_cast<InnerDecklistNode *>(root->at(i));
        if (node->getName() != "side")
            continue;
        for (int j = 0; j < node->size(); j++) {
            DecklistCardNode *card = dynamic_cast<DecklistCardNode *>(node->at(j));
            size += card->getNumber();
        }
    }
    return size;
}

DecklistCardNode *DeckList::addCard(const QString &cardName, const QString &zoneName)
{
    InnerDecklistNode *zoneNode = dynamic_cast<InnerDecklistNode *>(root->findChild(zoneName));
    if (!zoneNode)
        zoneNode = new InnerDecklistNode(zoneName, root);

    DecklistCardNode *node = new DecklistCardNode(cardName, 1, zoneNode);
    updateDeckHash();
    return node;
}

bool DeckList::deleteNode(AbstractDecklistNode *node, InnerDecklistNode *rootNode)
{
    if (node == root)
        return true;
    bool updateHash = false;
    if (!rootNode) {
        rootNode = root;
        updateHash = true;
    }
    
    int index = rootNode->indexOf(node);
    if (index != -1) {
        delete rootNode->takeAt(index);
        if (!rootNode->size())
            deleteNode(rootNode, rootNode->getParent());
        if (updateHash)
            updateDeckHash();
        return true;
    }
    for (int i = 0; i < rootNode->size(); i++) {
        InnerDecklistNode *inner = dynamic_cast<InnerDecklistNode *>(rootNode->at(i));
        if (inner)
            if (deleteNode(node, inner)) {
                if (updateHash)
                    updateDeckHash();
                return true;
            }
    }
    return false;
}

void DeckList::updateDeckHash()
{
    QStringList cardList;
    for (int i = 0; i < root->size(); i++) {
        InnerDecklistNode *node = dynamic_cast<InnerDecklistNode *>(root->at(i));
        for (int j = 0; j < node->size(); j++) {
            DecklistCardNode *card = dynamic_cast<DecklistCardNode *>(node->at(j));
            for (int k = 0; k < card->getNumber(); ++k)
                cardList.append((node->getName() == "side" ? "SB:" : "") + card->getName().toLower());
        }
    }
    cardList.sort();
    QByteArray deckHashArray = QCryptographicHash::hash(cardList.join(";").toUtf8(), QCryptographicHash::Sha1);
    quint64 number = (((quint64) (unsigned char) deckHashArray[0]) << 32)
                    + (((quint64) (unsigned char) deckHashArray[1]) << 24)
                    + (((quint64) (unsigned char) deckHashArray[2] << 16))
                    + (((quint64) (unsigned char) deckHashArray[3]) << 8)
                    + (quint64) (unsigned char) deckHashArray[4];
    deckHash = QString::number(number, 32).rightJustified(8, '0');
    
    emit deckHashChanged();
}<|MERGE_RESOLUTION|>--- conflicted
+++ resolved
@@ -587,42 +587,30 @@
 }
 
 struct WriteToStream {
-        QTextStream &stream;
-
-        WriteToStream(QTextStream &_stream) : stream(_stream) {}
-
-        void operator()(
-            const InnerDecklistNode *node,
-            const DecklistCardNode *card
-        ) {
-                if (node->getName() == "side") {
-                        stream << "SB: ";
-                }
-                stream << QString("%1 %2\n").arg(
-                    card->getNumber()
-                ).arg(
-                    card->getName()
-                );
-        }
+    QTextStream &stream;
+
+    WriteToStream(QTextStream &_stream) : stream(_stream) {}
+
+    void operator()(
+        const InnerDecklistNode *node,
+        const DecklistCardNode *card
+    ) {
+       if (node->getName() == "side") {
+           stream << "SB: ";
+       }
+       stream << QString("%1 %2\n").arg(
+           card->getNumber()
+       ).arg(
+           card->getName()
+       );
+    }
 };
 
 bool DeckList::saveToStream_Plain(QTextStream &out)
 {
-<<<<<<< HEAD
-	WriteToStream writeToStream(out);
-	forEachCard(writeToStream);
-	return true;
-=======
-    // Support for this is only possible if the internal structure doesn't get more complicated.
-    for (int i = 0; i < root->size(); i++) {
-        InnerDecklistNode *node = dynamic_cast<InnerDecklistNode *>(root->at(i));
-        for (int j = 0; j < node->size(); j++) {
-            DecklistCardNode *card = dynamic_cast<DecklistCardNode *>(node->at(j));
-            out << QString("%1%2 %3\n").arg(node->getName() == "side" ? "SB: " : "").arg(card->getNumber()).arg(card->getName());
-        }
-    }
+    WriteToStream writeToStream(out);
+    forEachCard(writeToStream);
     return true;
->>>>>>> 1973df10
 }
 
 bool DeckList::saveToFile_Plain(QIODevice *device)
