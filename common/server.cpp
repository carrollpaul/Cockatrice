--- conflicted
+++ resolved
@@ -132,7 +132,6 @@
     } else if (authState == UnknownUser) {
         // Change user name so that no two users have the same names,
         // don't interfere with registered user names though.
-<<<<<<< HEAD
         QSettings *settings = new QSettings("servatrice.ini", QSettings::IniFormat);
         bool requireReg = settings->value("authentication/regonly", 0).toBool();
         if (requireReg) {
@@ -140,9 +139,7 @@
             databaseInterface->unlockSessionTables();
             return RegistrationRequired;
         }
-            
-=======
->>>>>>> 843eba81
+
         QString tempName = name;
         int i = 0;
         while (users.contains(tempName) || databaseInterface->userExists(tempName) || databaseInterface->userSessionExists(tempName))
@@ -154,11 +151,7 @@
     users.insert(name, session);
     qDebug() << "Server::loginUser:" << session << "name=" << name;
     
-<<<<<<< HEAD
     data.set_session_id(databaseInterface->startSession(name, session->getAddress()));  
-=======
-    data.set_session_id(databaseInterface->startSession(name, session->getAddress()));    
->>>>>>> 843eba81
     databaseInterface->unlockSessionTables();
     
     usersBySessionId.insert(data.session_id(), session);
@@ -494,11 +487,7 @@
 
     clientsLock.lockForRead();
     for (int i = 0; i < clients.size(); ++i)
-<<<<<<< HEAD
         if (clients[i]->getAcceptsRoomListChanges())
-=======
-          if (clients[i]->getAcceptsRoomListChanges())
->>>>>>> 843eba81
             clients[i]->sendProtocolItem(*se);
     clientsLock.unlock();
     
