#include <QDebug>
#include "rng_abstract.h"
#include "server_protocolhandler.h"
#include "protocol.h"
#include "protocol_items.h"
#include "server_chatchannel.h"
#include "server_card.h"
#include "server_arrow.h"
#include "server_cardzone.h"
#include "server_counter.h"
#include "server_game.h"
#include "server_player.h"
#include "decklist.h"
#include <QDateTime>

Server_ProtocolHandler::Server_ProtocolHandler(Server *_server, QObject *parent)
	: QObject(parent), server(_server), authState(PasswordWrong), acceptsGameListChanges(false), acceptsUserListChanges(false), acceptsChatChannelListChanges(false), userInfo(0), lastCommandTime(QDateTime::currentDateTime())
{
	connect(server, SIGNAL(pingClockTimeout()), this, SLOT(pingClockTimeout()));
}

Server_ProtocolHandler::~Server_ProtocolHandler()
{
	// The socket has to be removed from the server's list before it is removed from the game's list
	// so it will not receive the game update event.
	server->removeClient(this);

	QMapIterator<int, QPair<Server_Game *, Server_Player *> > gameIterator(games);
	while (gameIterator.hasNext()) {
		gameIterator.next();
		Server_Game *g = gameIterator.value().first;
		Server_Player *p = gameIterator.value().second;
		
		if (authState == UnknownUser)
			g->removePlayer(p);
		else
			p->setProtocolHandler(0);
	}

	QMapIterator<QString, Server_ChatChannel *> chatChannelIterator(chatChannels);
	while (chatChannelIterator.hasNext())
		chatChannelIterator.next().value()->removeClient(this);
	
	delete userInfo;
}

void Server_ProtocolHandler::playerRemovedFromGame(Server_Game *game)
{
	qDebug() << "Server_ProtocolHandler::playerRemovedFromGame(): gameId =" << game->getGameId();
	games.remove(game->getGameId());
}

ResponseCode Server_ProtocolHandler::processCommandHelper(Command *command, CommandContainer *cont)
{
	lastCommandTime = QDateTime::currentDateTime();

	ChatCommand *chatCommand = qobject_cast<ChatCommand *>(command);
	GameCommand *gameCommand = qobject_cast<GameCommand *>(command);
	if (chatCommand) {
		qDebug() << "received ChatCommand: channel =" << chatCommand->getChannel();
		if (authState == PasswordWrong)
			return RespLoginNeeded;
	
		Server_ChatChannel *channel = chatChannels.value(chatCommand->getChannel(), 0);
		if (!channel)
			return RespNameNotFound;
		
		switch (command->getItemId()) {
			case ItemId_Command_ChatLeaveChannel: return cmdChatLeaveChannel(qobject_cast<Command_ChatLeaveChannel *>(command), cont, channel);
			case ItemId_Command_ChatSay: return cmdChatSay(qobject_cast<Command_ChatSay *>(command), cont, channel);
		}
	} else if (gameCommand) {
		qDebug() << "received GameCommand: game =" << gameCommand->getGameId();
		if (authState == PasswordWrong)
			return RespLoginNeeded;
	
		if (!games.contains(gameCommand->getGameId())) {
			qDebug() << "invalid game";
			return RespNameNotFound;
		}
		QPair<Server_Game *, Server_Player *> gamePair = games.value(gameCommand->getGameId());
		Server_Game *game = gamePair.first;
		Server_Player *player = gamePair.second;
		
		switch (command->getItemId()) {
			case ItemId_Command_DeckSelect: return cmdDeckSelect(qobject_cast<Command_DeckSelect *>(command), cont, game, player);
			case ItemId_Command_SetSideboardPlan: return cmdSetSideboardPlan(qobject_cast<Command_SetSideboardPlan *>(command), cont, game, player);
			case ItemId_Command_LeaveGame: return cmdLeaveGame(qobject_cast<Command_LeaveGame *>(command), cont, game, player);
			case ItemId_Command_ReadyStart: return cmdReadyStart(qobject_cast<Command_ReadyStart *>(command), cont, game, player);
			case ItemId_Command_Concede: return cmdConcede(qobject_cast<Command_Concede *>(command), cont, game, player);
			case ItemId_Command_Say: return cmdSay(qobject_cast<Command_Say *>(command), cont, game, player);
			case ItemId_Command_Shuffle: return cmdShuffle(qobject_cast<Command_Shuffle *>(command), cont, game, player);
			case ItemId_Command_Mulligan: return cmdMulligan(qobject_cast<Command_Mulligan *>(command), cont, game, player);
			case ItemId_Command_RollDie: return cmdRollDie(qobject_cast<Command_RollDie *>(command), cont, game, player);
			case ItemId_Command_DrawCards: return cmdDrawCards(qobject_cast<Command_DrawCards *>(command), cont, game, player);
			case ItemId_Command_MoveCard: return cmdMoveCard(qobject_cast<Command_MoveCard *>(command), cont, game, player);
			case ItemId_Command_FlipCard: return cmdFlipCard(qobject_cast<Command_FlipCard *>(command), cont, game, player);
			case ItemId_Command_AttachCard: return cmdAttachCard(qobject_cast<Command_AttachCard *>(command), cont, game, player);
			case ItemId_Command_CreateToken: return cmdCreateToken(qobject_cast<Command_CreateToken *>(command), cont, game, player);
			case ItemId_Command_CreateArrow: return cmdCreateArrow(qobject_cast<Command_CreateArrow *>(command), cont, game, player);
			case ItemId_Command_DeleteArrow: return cmdDeleteArrow(qobject_cast<Command_DeleteArrow *>(command), cont, game, player);
			case ItemId_Command_SetCardAttr: return cmdSetCardAttr(qobject_cast<Command_SetCardAttr *>(command), cont, game, player);
			case ItemId_Command_SetCardCounter: return cmdSetCardCounter(qobject_cast<Command_SetCardCounter *>(command), cont, game, player);
			case ItemId_Command_IncCardCounter: return cmdIncCardCounter(qobject_cast<Command_IncCardCounter *>(command), cont, game, player);
			case ItemId_Command_IncCounter: return cmdIncCounter(qobject_cast<Command_IncCounter *>(command), cont, game, player);
			case ItemId_Command_CreateCounter: return cmdCreateCounter(qobject_cast<Command_CreateCounter *>(command), cont, game, player);
			case ItemId_Command_SetCounter: return cmdSetCounter(qobject_cast<Command_SetCounter *>(command), cont, game, player);
			case ItemId_Command_DelCounter: return cmdDelCounter(qobject_cast<Command_DelCounter *>(command), cont, game, player);
			case ItemId_Command_NextTurn: return cmdNextTurn(qobject_cast<Command_NextTurn *>(command), cont, game, player);
			case ItemId_Command_SetActivePhase: return cmdSetActivePhase(qobject_cast<Command_SetActivePhase *>(command), cont, game, player);
			case ItemId_Command_DumpZone: return cmdDumpZone(qobject_cast<Command_DumpZone *>(command), cont, game, player);
			case ItemId_Command_StopDumpZone: return cmdStopDumpZone(qobject_cast<Command_StopDumpZone *>(command), cont, game, player);
			case ItemId_Command_RevealCards: return cmdRevealCards(qobject_cast<Command_RevealCards *>(command), cont, game, player);
		}
	} else {
		qDebug() << "received generic Command";
		switch (command->getItemId()) {
			case ItemId_Command_Ping: return cmdPing(qobject_cast<Command_Ping *>(command), cont);
			case ItemId_Command_Login: return cmdLogin(qobject_cast<Command_Login *>(command), cont);
			case ItemId_Command_Message: return cmdMessage(qobject_cast<Command_Message *>(command), cont);
			case ItemId_Command_DeckList: return cmdDeckList(qobject_cast<Command_DeckList *>(command), cont);
			case ItemId_Command_DeckNewDir: return cmdDeckNewDir(qobject_cast<Command_DeckNewDir *>(command), cont);
			case ItemId_Command_DeckDelDir: return cmdDeckDelDir(qobject_cast<Command_DeckDelDir *>(command), cont);
			case ItemId_Command_DeckDel: return cmdDeckDel(qobject_cast<Command_DeckDel *>(command), cont);
			case ItemId_Command_DeckUpload: return cmdDeckUpload(qobject_cast<Command_DeckUpload *>(command), cont);
			case ItemId_Command_DeckDownload: return cmdDeckDownload(qobject_cast<Command_DeckDownload *>(command), cont);
			case ItemId_Command_GetUserInfo: return cmdGetUserInfo(qobject_cast<Command_GetUserInfo *>(command), cont);
			case ItemId_Command_ListChatChannels: return cmdListChatChannels(qobject_cast<Command_ListChatChannels *>(command), cont);
			case ItemId_Command_ChatJoinChannel: return cmdChatJoinChannel(qobject_cast<Command_ChatJoinChannel *>(command), cont);
			case ItemId_Command_ListUsers: return cmdListUsers(qobject_cast<Command_ListUsers *>(command), cont);
			case ItemId_Command_ListGames: return cmdListGames(qobject_cast<Command_ListGames *>(command), cont);
			case ItemId_Command_CreateGame: return cmdCreateGame(qobject_cast<Command_CreateGame *>(command), cont);
			case ItemId_Command_JoinGame: return cmdJoinGame(qobject_cast<Command_JoinGame *>(command), cont);
		}
	}
	return RespInvalidCommand;
}

void Server_ProtocolHandler::processCommandContainer(CommandContainer *cont)
{
	const QList<Command *> &cmdList = cont->getCommandList();
	ResponseCode finalResponseCode = RespOk;
	for (int i = 0; i < cmdList.size(); ++i) {
		ResponseCode resp = processCommandHelper(cmdList[i], cont);
		if ((resp != RespOk) && (resp != RespNothing))
			finalResponseCode = resp;
	}
	
	ProtocolResponse *pr = cont->getResponse();
	if (!pr)
		pr = new ProtocolResponse(cont->getCmdId(), finalResponseCode);

	GameEventContainer *gQPublic = cont->getGameEventQueuePublic();
	if (gQPublic) {
		Server_Game *game = games.value(gQPublic->getGameId()).first;
		Server_Player *player = games.value(gQPublic->getGameId()).second;
		GameEventContainer *gQPrivate = cont->getGameEventQueuePrivate();
		GameEventContainer *gQOmniscient = cont->getGameEventQueueOmniscient();
		if (gQPrivate) {
			int privatePlayerId = cont->getPrivatePlayerId();
			Server_Player *privatePlayer;
			if (privatePlayerId == -1)
				privatePlayer = player;
			else
				privatePlayer = game->getPlayer(privatePlayerId);
			if (gQOmniscient) {
				game->sendGameEventContainer(gQPublic, privatePlayer, true);
				game->sendGameEventContainerOmniscient(gQOmniscient, privatePlayer);
			} else
				game->sendGameEventContainer(gQPublic, privatePlayer);
			privatePlayer->sendProtocolItem(gQPrivate);
		} else
			game->sendGameEventContainer(gQPublic);
	}
	
	const QList<ProtocolItem *> &iQ = cont->getItemQueue();
	for (int i = 0; i < iQ.size(); ++i)
		sendProtocolItem(iQ[i]);
	
	sendProtocolItem(pr);
	
	while (!itemQueue.isEmpty())
		sendProtocolItem(itemQueue.takeFirst());

	if (cont->getReceiverMayDelete())
		delete cont;
}

void Server_ProtocolHandler::pingClockTimeout()
{
	if (lastCommandTime.secsTo(QDateTime::currentDateTime()) > server->getMaxPlayerInactivityTime())
		deleteLater();
}

void Server_ProtocolHandler::enqueueProtocolItem(ProtocolItem *item)
{
	itemQueue.append(item);
}

QPair<Server_Game *, Server_Player *> Server_ProtocolHandler::getGame(int gameId) const
{
	if (games.contains(gameId))
		return games.value(gameId);
	return QPair<Server_Game *, Server_Player *>(0, 0);
}

ResponseCode Server_ProtocolHandler::cmdPing(Command_Ping * /*cmd*/, CommandContainer * /*cont*/)
{
	return RespOk;
}

ResponseCode Server_ProtocolHandler::cmdLogin(Command_Login *cmd, CommandContainer *cont)
{
	QString userName = cmd->getUsername().simplified();
	if (userName.isEmpty() || (userInfo != 0))
		return RespContextError;
	authState = server->loginUser(this, userName, cmd->getPassword());
	if (authState == PasswordWrong)
		return RespWrongPassword;

	enqueueProtocolItem(new Event_ServerMessage(server->getLoginMessage()));

	if (authState == PasswordRight) {
		// This might not scale very well. Use an extra QMap if it becomes a problem.
		const QList<Server_Game *> &serverGames = server->getGames();
		for (int i = 0; i < serverGames.size(); ++i) {
			const QList<Server_Player *> &gamePlayers = serverGames[i]->getPlayers().values();
			for (int j = 0; j < gamePlayers.size(); ++j)
				if (gamePlayers[j]->getUserInfo()->getName() == userInfo->getName()) {
					gamePlayers[j]->setProtocolHandler(this);
					games.insert(serverGames[i]->getGameId(), QPair<Server_Game *, Server_Player *>(serverGames[i], gamePlayers[j]));
					
					enqueueProtocolItem(new Event_GameJoined(serverGames[i]->getGameId(), serverGames[i]->getDescription(), gamePlayers[j]->getPlayerId(), gamePlayers[j]->getSpectator(), serverGames[i]->getSpectatorsCanTalk(), serverGames[i]->getSpectatorsSeeEverything(), true));
					enqueueProtocolItem(GameEventContainer::makeNew(new Event_GameStateChanged(serverGames[i]->getGameStarted(), serverGames[i]->getActivePlayer(), serverGames[i]->getActivePhase(), serverGames[i]->getGameState(gamePlayers[j])), serverGames[i]->getGameId()));
				}
		}
	}

	return RespOk;
}

ResponseCode Server_ProtocolHandler::cmdMessage(Command_Message *cmd, CommandContainer *cont)
{
	if (authState == PasswordWrong)
		return RespLoginNeeded;
	
	QString receiver = cmd->getUserName();
	Server_ProtocolHandler *userHandler = server->getUsers().value(receiver);
	if (!userHandler)
		return RespNameNotFound;
	
	cont->enqueueItem(new Event_Message(userInfo->getName(), receiver, cmd->getText()));
	userHandler->sendProtocolItem(new Event_Message(userInfo->getName(), receiver, cmd->getText()));
	return RespOk;
}

ResponseCode Server_ProtocolHandler::cmdGetUserInfo(Command_GetUserInfo *cmd, CommandContainer *cont)
{
	if (authState == PasswordWrong)
		return RespLoginNeeded;
	
	ServerInfo_User *result;
	if (cmd->getUserName().isEmpty())
		result = new ServerInfo_User(userInfo);
	else {
		Server_ProtocolHandler *handler = server->getUsers().value(cmd->getUserName());
		if (!handler)
			return RespNameNotFound;
		result = handler->getUserInfo();
	}
		
	cont->setResponse(new Response_GetUserInfo(cont->getCmdId(), RespOk, result));
	return RespNothing;
}

ResponseCode Server_ProtocolHandler::cmdListChatChannels(Command_ListChatChannels * /*cmd*/, CommandContainer *cont)
{
	if (authState == PasswordWrong)
		return RespLoginNeeded;
	
	QList<ServerInfo_ChatChannel *> eventChannelList;
	QMapIterator<QString, Server_ChatChannel *> channelIterator(server->getChatChannels());
	while (channelIterator.hasNext()) {
		Server_ChatChannel *c = channelIterator.next().value();
		eventChannelList.append(new ServerInfo_ChatChannel(c->getName(), c->getDescription(), c->size(), c->getAutoJoin()));
	}
	cont->enqueueItem(new Event_ListChatChannels(eventChannelList));
	
	acceptsChatChannelListChanges = true;
	return RespOk;
}

ResponseCode Server_ProtocolHandler::cmdChatJoinChannel(Command_ChatJoinChannel *cmd, CommandContainer *cont)
{
	if (authState == PasswordWrong)
		return RespLoginNeeded;
	
	if (chatChannels.contains(cmd->getChannel()))
		return RespContextError;
	
	QMap<QString, Server_ChatChannel *> allChannels = server->getChatChannels();
	Server_ChatChannel *c = allChannels.value(cmd->getChannel(), 0);
	if (!c)
		return RespNameNotFound;

	c->addClient(this);
	chatChannels.insert(cmd->getChannel(), c);
	return RespOk;
}

ResponseCode Server_ProtocolHandler::cmdChatLeaveChannel(Command_ChatLeaveChannel * /*cmd*/, CommandContainer *cont, Server_ChatChannel *channel)
{
	chatChannels.remove(channel->getName());
	channel->removeClient(this);
	return RespOk;
}

ResponseCode Server_ProtocolHandler::cmdChatSay(Command_ChatSay *cmd, CommandContainer *cont, Server_ChatChannel *channel)
{
	channel->say(this, cmd->getMessage());
	return RespOk;
}

ResponseCode Server_ProtocolHandler::cmdListUsers(Command_ListUsers * /*cmd*/, CommandContainer *cont)
{
	if (authState == PasswordWrong)
		return RespLoginNeeded;
	
	QList<ServerInfo_User *> resultList;
	QMapIterator<QString, Server_ProtocolHandler *> userIterator = server->getUsers();
	while (userIterator.hasNext())
		resultList.append(new ServerInfo_User(userIterator.next().value()->getUserInfo()));
	
	acceptsUserListChanges = true;
	
	cont->setResponse(new Response_ListUsers(cont->getCmdId(), RespOk, resultList));
	return RespNothing;
}

ResponseCode Server_ProtocolHandler::cmdListGames(Command_ListGames * /*cmd*/, CommandContainer *cont)
{
	if (authState == PasswordWrong)
		return RespLoginNeeded;
	
	const QList<Server_Game *> &gameList = server->getGames();
	QList<ServerInfo_Game *> eventGameList;
	for (int i = 0; i < gameList.size(); ++i) {
		Server_Game *g = gameList[i];
		eventGameList.append(new ServerInfo_Game(
			g->getGameId(),
			g->getDescription(),
			!g->getPassword().isEmpty(),
			g->getPlayerCount(),
			g->getMaxPlayers(),
			new ServerInfo_User(g->getCreatorInfo()),
			g->getSpectatorsAllowed(),
			g->getSpectatorsNeedPassword(),
			g->getSpectatorCount()
		));
	}
	cont->enqueueItem(new Event_ListGames(eventGameList));
	
	acceptsGameListChanges = true;
	return RespOk;
}

ResponseCode Server_ProtocolHandler::cmdCreateGame(Command_CreateGame *cmd, CommandContainer *cont)
{
	if (authState == PasswordWrong)
		return RespLoginNeeded;
	
	Server_Game *game = server->createGame(cmd->getDescription(), cmd->getPassword(), cmd->getMaxPlayers(), cmd->getSpectatorsAllowed(), cmd->getSpectatorsNeedPassword(), cmd->getSpectatorsCanTalk(), cmd->getSpectatorsSeeEverything(), this);
	Server_Player *creator = game->getPlayers().values().first();
	games.insert(game->getGameId(), QPair<Server_Game *, Server_Player *>(game, creator));
	
	enqueueProtocolItem(new Event_GameJoined(game->getGameId(), game->getDescription(), creator->getPlayerId(), false, game->getSpectatorsCanTalk(), game->getSpectatorsSeeEverything(), false));
	enqueueProtocolItem(GameEventContainer::makeNew(new Event_GameStateChanged(game->getGameStarted(), game->getActivePlayer(), game->getActivePhase(), game->getGameState(creator)), game->getGameId()));
	return RespOk;
}

ResponseCode Server_ProtocolHandler::cmdJoinGame(Command_JoinGame *cmd, CommandContainer *cont)
{
	if (authState == PasswordWrong)
		return RespLoginNeeded;
	
	if (games.contains(cmd->getGameId()))
		return RespContextError;
	
	Server_Game *g = server->getGame(cmd->getGameId());
	if (!g)
		return RespNameNotFound;
		
	ResponseCode result = g->checkJoin(cmd->getPassword(), cmd->getSpectator());
	if (result == RespOk) {
		Server_Player *player = g->addPlayer(this, cmd->getSpectator());
		games.insert(cmd->getGameId(), QPair<Server_Game *, Server_Player *>(g, player));
		enqueueProtocolItem(new Event_GameJoined(cmd->getGameId(), g->getDescription(), player->getPlayerId(), cmd->getSpectator(), g->getSpectatorsCanTalk(), g->getSpectatorsSeeEverything(), false));
		enqueueProtocolItem(GameEventContainer::makeNew(new Event_GameStateChanged(g->getGameStarted(), g->getActivePlayer(), g->getActivePhase(), g->getGameState(player)), cmd->getGameId()));
	}
	return result;
}

ResponseCode Server_ProtocolHandler::cmdLeaveGame(Command_LeaveGame * /*cmd*/, CommandContainer *cont, Server_Game *game, Server_Player *player)
{
	game->removePlayer(player);
	return RespOk;
}

ResponseCode Server_ProtocolHandler::cmdDeckSelect(Command_DeckSelect *cmd, CommandContainer *cont, Server_Game *game, Server_Player *player)
{
	if (player->getSpectator())
		return RespFunctionNotAllowed;
	
	DeckList *deck;
	if (cmd->getDeckId() == -1) {
		if (!cmd->getDeck())
			return RespInvalidData;
		deck = new DeckList(cmd->getDeck());
	} else {
		try {
			deck = getDeckFromDatabase(cmd->getDeckId());
		} catch(ResponseCode r) {
			return r;
		}
	}
	player->setDeck(deck, cmd->getDeckId());
	
	game->sendGameEvent(new Event_PlayerPropertiesChanged(player->getPlayerId(), player->getProperties()), new Context_DeckSelect(cmd->getDeckId()));

	cont->setResponse(new Response_DeckDownload(cont->getCmdId(), RespOk, new DeckList(deck)));
	return RespNothing;
}

ResponseCode Server_ProtocolHandler::cmdSetSideboardPlan(Command_SetSideboardPlan *cmd, CommandContainer *cont, Server_Game *game, Server_Player *player)
{
	if (player->getSpectator())
		return RespFunctionNotAllowed;
	if (player->getReadyStart())
		return RespContextError;
	
	DeckList *deck = player->getDeck();
	if (!deck)
		return RespContextError;
	
	deck->setCurrentSideboardPlan(cmd->getMoveList());
	return RespOk;
}

ResponseCode Server_ProtocolHandler::cmdConcede(Command_Concede * /*cmd*/, CommandContainer *cont, Server_Game *game, Server_Player *player)
{
	if (player->getSpectator())
		return RespFunctionNotAllowed;
	
	player->setConceded(true);
	game->sendGameEvent(new Event_PlayerPropertiesChanged(player->getPlayerId(), player->getProperties()), new Context_Concede);
	game->stopGameIfFinished();
	return RespOk;
}

ResponseCode Server_ProtocolHandler::cmdReadyStart(Command_ReadyStart *cmd, CommandContainer *cont, Server_Game *game, Server_Player *player)
{
	if (player->getSpectator())
		return RespFunctionNotAllowed;
	
	if (!player->getDeck())
		return RespContextError;

	if (player->getReadyStart() == cmd->getReady())
		return RespContextError;
	
	player->setReadyStart(cmd->getReady());
	game->sendGameEvent(new Event_PlayerPropertiesChanged(player->getPlayerId(), player->getProperties()), new Context_ReadyStart);
	game->startGameIfReady();
	return RespOk;
}

ResponseCode Server_ProtocolHandler::cmdSay(Command_Say *cmd, CommandContainer *cont, Server_Game *game, Server_Player *player)
{
	if (player->getSpectator() && !game->getSpectatorsCanTalk())
		return RespFunctionNotAllowed;
	
	game->sendGameEvent(new Event_Say(player->getPlayerId(), cmd->getMessage()));
	return RespOk;
}

ResponseCode Server_ProtocolHandler::cmdShuffle(Command_Shuffle * /*cmd*/, CommandContainer *cont, Server_Game *game, Server_Player *player)
{
	if (player->getSpectator())
		return RespFunctionNotAllowed;
	
	if (!game->getGameStarted())
		return RespGameNotStarted;
		
	player->getZones().value("deck")->shuffle();
	game->sendGameEvent(new Event_Shuffle(player->getPlayerId()));
	return RespOk;
}

ResponseCode Server_ProtocolHandler::cmdMulligan(Command_Mulligan * /*cmd*/, CommandContainer *cont, Server_Game *game, Server_Player *player)
{
	if (player->getSpectator())
		return RespFunctionNotAllowed;
	
	if (!game->getGameStarted())
		return RespGameNotStarted;
		
	int number = player->getInitialCards();
	if (!number)
		return RespContextError;

	Server_CardZone *hand = player->getZones().value("hand");
	while (!hand->cards.isEmpty())
		player->moveCard(cont, "hand", hand->cards.first()->getId(), "deck", 0, 0, false, false);

	player->getZones().value("deck")->shuffle();
	cont->enqueueGameEventPrivate(new Event_Shuffle(player->getPlayerId()), game->getGameId());
	cont->enqueueGameEventPublic(new Event_Shuffle(player->getPlayerId()), game->getGameId());

	drawCards(game, player, cont, number);
	player->setInitialCards(number - 1);

	return RespOk;
}

ResponseCode Server_ProtocolHandler::cmdRollDie(Command_RollDie *cmd, CommandContainer *cont, Server_Game *game, Server_Player *player)
{
	if (player->getSpectator())
		return RespFunctionNotAllowed;
	
	game->sendGameEvent(new Event_RollDie(player->getPlayerId(), cmd->getSides(), rng->getNumber(1, cmd->getSides())));
	return RespOk;
}

ResponseCode Server_ProtocolHandler::drawCards(Server_Game *game, Server_Player *player, CommandContainer *cont, int number)
{
	if (player->getSpectator())
		return RespFunctionNotAllowed;
	
	if (!game->getGameStarted())
		return RespGameNotStarted;
		
	Server_CardZone *deck = player->getZones().value("deck");
	Server_CardZone *hand = player->getZones().value("hand");
	if (deck->cards.size() < number)
		number = deck->cards.size();

	QList<ServerInfo_Card *> cardListPrivate;
	QList<ServerInfo_Card *> cardListOmniscient;
	for (int i = 0; i < number; ++i) {
		Server_Card *card = deck->cards.takeFirst();
		hand->cards.append(card);
		cardListPrivate.append(new ServerInfo_Card(card->getId(), card->getName()));
		cardListOmniscient.append(new ServerInfo_Card(card->getId(), card->getName()));
	}
	cont->enqueueGameEventPrivate(new Event_DrawCards(player->getPlayerId(), cardListPrivate.size(), cardListPrivate), game->getGameId());
	cont->enqueueGameEventOmniscient(new Event_DrawCards(player->getPlayerId(), cardListOmniscient.size(), cardListOmniscient), game->getGameId());
	cont->enqueueGameEventPublic(new Event_DrawCards(player->getPlayerId(), cardListPrivate.size()), game->getGameId());

	return RespOk;
}


ResponseCode Server_ProtocolHandler::cmdDrawCards(Command_DrawCards *cmd, CommandContainer *cont, Server_Game *game, Server_Player *player)
{
	return drawCards(game, player, cont, cmd->getNumber());
}


ResponseCode Server_ProtocolHandler::cmdMoveCard(Command_MoveCard *cmd, CommandContainer *cont, Server_Game *game, Server_Player *player)
{
	if (player->getSpectator())
		return RespFunctionNotAllowed;
	
	if (!game->getGameStarted())
		return RespGameNotStarted;
		
<<<<<<< HEAD
	Server_CardZone *startzone = player->getZones().value(_startZone);
	Server_CardZone *targetzone = player->getZones().value(_targetZone);
	if ((!startzone) || (!targetzone))
		return RespNameNotFound;

	// Collision detection
	if (targetzone->hasCoords())
		for (int i = 0; i < targetzone->cards.size(); ++i)
			if ((targetzone->cards[i]->getX() == x) && (targetzone->cards[i]->getY() == y) && (x != -1))
				return RespContextError;
		
	int position = -1;
	Server_Card *card = startzone->getCard(_cardId, true, &position);
	if (!card)
		return RespNameNotFound;
	
	if (startzone != targetzone) {
		// Delete all attachment relationships
		if (card->getParentCard())
			card->setParentCard(0);
		
		// DO NOT save a reference to the list, but make a real copy.
		// The contents of the original list change during the loop.
		const QList<Server_Card *> attachedCards = card->getAttachedCards();
		for (int i = 0; i < attachedCards.size(); ++i)
			unattachCard(game, attachedCards[i]->getZone()->getPlayer(), cont, attachedCards[i]);

		// Delete all arrows from and to the card
		const QList<Server_Player *> &players = game->getPlayers().values();
		for (int i = 0; i < players.size(); ++i) {
			QList<int> arrowsToDelete;
			QMapIterator<int, Server_Arrow *> arrowIterator(players[i]->getArrows());
			while (arrowIterator.hasNext()) {
				Server_Arrow *arrow = arrowIterator.next().value();
				if ((arrow->getStartCard() == card) || (arrow->getTargetItem() == card))
					arrowsToDelete.append(arrow->getId());
			}
			for (int j = 0; j < arrowsToDelete.size(); ++j)
				players[i]->deleteArrow(arrowsToDelete[j]);
		}
	}
	
	if (card->getDestroyOnZoneChange() && (startzone != targetzone)) {
		cont->enqueueGameEventPrivate(new Event_DestroyCard(player->getPlayerId(), startzone->getName(), card->getId()), game->getGameId());
		cont->enqueueGameEventPublic(new Event_DestroyCard(player->getPlayerId(), startzone->getName(), card->getId()), game->getGameId());
		return RespOk;
	}
	
	if (!targetzone->hasCoords()) {
		y = 0;
		if (x == -1)
			x = targetzone->cards.size();
		
		card->resetState();
	} else if (x == -1)
		x = targetzone->getFreeGridColumn(y);

	targetzone->insertCard(card, x, y);

	bool targetBeingLookedAt = (targetzone->getType() != HiddenZone) || (targetzone->getCardsBeingLookedAt() > x) || (targetzone->getCardsBeingLookedAt() == -1);
	bool sourceBeingLookedAt = (startzone->getType() != HiddenZone) || (startzone->getCardsBeingLookedAt() > position) || (startzone->getCardsBeingLookedAt() == -1);

	bool targetHiddenToPlayer = faceDown || !targetBeingLookedAt;
	bool targetHiddenToOthers = faceDown || (targetzone->getType() != PublicZone);
	bool sourceHiddenToPlayer = card->getFaceDown() || !sourceBeingLookedAt;
	bool sourceHiddenToOthers = card->getFaceDown() || (startzone->getType() != PublicZone);

	QString privateCardName, publicCardName;
	if (!(sourceHiddenToPlayer && targetHiddenToPlayer))
		privateCardName = card->getName();
	if (!(sourceHiddenToOthers && targetHiddenToOthers))
		publicCardName = card->getName();

	int oldCardId = card->getId();
	if (faceDown)
		card->setId(player->newCardId());
	card->setFaceDown(faceDown);

	// The player does not get to see which card he moved if it moves between two parts of hidden zones which
	// are not being looked at.
	int privateNewCardId = card->getId();
	int privateOldCardId = oldCardId;
	if (!targetBeingLookedAt && !sourceBeingLookedAt) {
		privateOldCardId = -1;
		privateNewCardId = -1;
		privateCardName = QString();
	}
	int privatePosition = -1;
	if (startzone->getType() == HiddenZone)
		privatePosition = position;
	cont->enqueueGameEventPrivate(new Event_MoveCard(player->getPlayerId(), privateOldCardId, privateCardName, startzone->getName(), privatePosition, targetzone->getName(), x, y, privateNewCardId, faceDown), game->getGameId());
	cont->enqueueGameEventOmniscient(new Event_MoveCard(player->getPlayerId(), privateOldCardId, privateCardName, startzone->getName(), privatePosition, targetzone->getName(), x, y, privateNewCardId, faceDown), game->getGameId());

	// Other players do not get to see the start and/or target position of the card if the respective
	// part of the zone is being looked at. The information is not needed anyway because in hidden zones,
	// all cards are equal.
	if (
		((startzone->getType() == HiddenZone) && ((startzone->getCardsBeingLookedAt() > position) || (startzone->getCardsBeingLookedAt() == -1)))
		|| (startzone->getType() == PublicZone)
	)
		position = -1;
	if ((targetzone->getType() == HiddenZone) && ((targetzone->getCardsBeingLookedAt() > x) || (targetzone->getCardsBeingLookedAt() == -1)))
		x = -1;

	if ((startzone->getType() == PublicZone) || (targetzone->getType() == PublicZone))
		cont->enqueueGameEventPublic(new Event_MoveCard(player->getPlayerId(), oldCardId, publicCardName, startzone->getName(), position, targetzone->getName(), x, y, card->getId(), faceDown), game->getGameId());
	else
		cont->enqueueGameEventPublic(new Event_MoveCard(player->getPlayerId(), -1, QString(), startzone->getName(), position, targetzone->getName(), x, y, -1, false), game->getGameId());
	
	if (tapped)
		setCardAttrHelper(cont, game, player, targetzone->getName(), card->getId(), "tapped", "1");
	
	return RespOk;
}

ResponseCode Server_ProtocolHandler::cmdMoveCard(Command_MoveCard *cmd, CommandContainer *cont, Server_Game *game, Server_Player *player)
{
	return moveCard(game, player, cont, cmd->getStartZone(), cmd->getCardId(), cmd->getTargetZone(), cmd->getX(), cmd->getY(), cmd->getFaceDown(), cmd->getTapped());
=======
	return player->moveCard(cont, cmd->getStartZone(), cmd->getCardId(), cmd->getTargetZone(), cmd->getX(), cmd->getY(), cmd->getFaceDown(), cmd->getTapped());
>>>>>>> f4962d02
}

ResponseCode Server_ProtocolHandler::cmdFlipCard(Command_FlipCard *cmd, CommandContainer *cont, Server_Game *game, Server_Player *player)
{
	if (player->getSpectator())
		return RespFunctionNotAllowed;
	
	if (!game->getGameStarted())
		return RespGameNotStarted;
		
	Server_CardZone *zone = player->getZones().value(cmd->getZone());
	if (!zone)
		return RespNameNotFound;
	if (!zone->hasCoords())
		return RespContextError;
	
	Server_Card *card = zone->getCard(cmd->getCardId(), false);
	if (!card)
		return RespNameNotFound;
	
	const bool faceDown = cmd->getFaceDown();
	if (faceDown == card->getFaceDown())
		return RespContextError;
	
	card->setFaceDown(faceDown);
	cont->enqueueGameEventPrivate(new Event_FlipCard(player->getPlayerId(), zone->getName(), card->getId(), card->getName(), faceDown), game->getGameId());
	cont->enqueueGameEventPublic(new Event_FlipCard(player->getPlayerId(), zone->getName(), card->getId(), card->getName(), faceDown), game->getGameId());
	
	return RespOk;
}

ResponseCode Server_ProtocolHandler::cmdAttachCard(Command_AttachCard *cmd, CommandContainer *cont, Server_Game *game, Server_Player *player)
{
	if (player->getSpectator())
		return RespFunctionNotAllowed;
	
	if (!game->getGameStarted())
		return RespGameNotStarted;
		
	Server_CardZone *startzone = player->getZones().value(cmd->getStartZone());
	if (!startzone)
		return RespNameNotFound;
	
	Server_Card *card = startzone->getCard(cmd->getCardId(), false);
	if (!card)
		return RespNameNotFound;

	int playerId = cmd->getTargetPlayerId();
	Server_Player *targetPlayer = 0;
	Server_CardZone *targetzone = 0;
	Server_Card *targetCard = 0;
	
	if (playerId != -1) {
		targetPlayer = game->getPlayer(cmd->getTargetPlayerId());
		if (!targetPlayer)
			return RespNameNotFound;
	} else if (!card->getParentCard())
		return RespContextError;
	if (targetPlayer)
		targetzone = targetPlayer->getZones().value(cmd->getTargetZone());
	if (targetzone) {
		// This is currently enough to make sure cards don't get attached to a card that is not on the table.
		// Possibly a flag will have to be introduced for this sometime.
		if (!targetzone->hasCoords())
			return RespContextError;
		targetCard = targetzone->getCard(cmd->getTargetCardId(), false);
		if (targetCard)
			if (targetCard->getParentCard())
				return RespContextError;
	}
	if (!startzone->hasCoords())
		return RespContextError;
	
	// Get all arrows pointing to or originating from the card being attached and delete them.
	QMapIterator<int, Server_Player *> playerIterator(game->getPlayers());
	while (playerIterator.hasNext()) {
		Server_Player *p = playerIterator.next().value();
		QList<Server_Arrow *> arrows = p->getArrows().values();
		QList<Server_Arrow *> toDelete;
		for (int i = 0; i < arrows.size(); ++i) {
			Server_Arrow *a = arrows[i];
			Server_Card *tCard = qobject_cast<Server_Card *>(a->getTargetItem());
			if ((tCard == card) || (a->getStartCard() == card))
				toDelete.append(a);
		}
		for (int i = 0; i < toDelete.size(); ++i) {
			cont->enqueueGameEventPrivate(new Event_DeleteArrow(p->getPlayerId(), toDelete[i]->getId()), game->getGameId());
			cont->enqueueGameEventPublic(new Event_DeleteArrow(p->getPlayerId(), toDelete[i]->getId()), game->getGameId());
			p->deleteArrow(toDelete[i]->getId());
		}
	}

	if (targetCard) {
		// Unattach all cards attached to the card being attached.
		const QList<Server_Card *> &attachedList = card->getAttachedCards();
		for (int i = 0; i < attachedList.size(); ++i)
			player->unattachCard(cont, attachedList[i]);
		
		card->setParentCard(targetCard);
		card->setCoords(-1, card->getY());
		cont->enqueueGameEventPrivate(new Event_AttachCard(player->getPlayerId(), startzone->getName(), card->getId(), targetPlayer->getPlayerId(), targetzone->getName(), targetCard->getId()), game->getGameId());
		cont->enqueueGameEventPublic(new Event_AttachCard(player->getPlayerId(), startzone->getName(), card->getId(), targetPlayer->getPlayerId(), targetzone->getName(), targetCard->getId()), game->getGameId());
	} else
		player->unattachCard(cont, card);
	
	return RespOk;
}

ResponseCode Server_ProtocolHandler::cmdCreateToken(Command_CreateToken *cmd, CommandContainer *cont, Server_Game *game, Server_Player *player)
{
	if (player->getSpectator())
		return RespFunctionNotAllowed;
	
	if (!game->getGameStarted())
		return RespGameNotStarted;
		
	Server_CardZone *zone = player->getZones().value(cmd->getZone());
	if (!zone)
		return RespNameNotFound;

	int x = cmd->getX();
	int y = cmd->getY();
	if (zone->hasCoords())
		x = zone->getFreeGridColumn(x, y, cmd->getCardName());
	if (x < 0)
		x = 0;
	if (y < 0)
		y = 0;

	Server_Card *card = new Server_Card(cmd->getCardName(), player->newCardId(), x, y);
	card->setPT(cmd->getPt());
	card->setColor(cmd->getColor());
	card->setAnnotation(cmd->getAnnotation());
	card->setDestroyOnZoneChange(cmd->getDestroy());
	
	zone->insertCard(card, x, y);
	game->sendGameEvent(new Event_CreateToken(player->getPlayerId(), zone->getName(), card->getId(), card->getName(), cmd->getColor(), cmd->getPt(), cmd->getAnnotation(), cmd->getDestroy(), x, y));
	
	return RespOk;
}

ResponseCode Server_ProtocolHandler::cmdCreateArrow(Command_CreateArrow *cmd, CommandContainer *cont, Server_Game *game, Server_Player *player)
{
	if (player->getSpectator())
		return RespFunctionNotAllowed;
	
	if (!game->getGameStarted())
		return RespGameNotStarted;
		
	Server_Player *startPlayer = game->getPlayer(cmd->getStartPlayerId());
	Server_Player *targetPlayer = game->getPlayer(cmd->getTargetPlayerId());
	if (!startPlayer || !targetPlayer)
		return RespNameNotFound;
	Server_CardZone *startZone = startPlayer->getZones().value(cmd->getStartZone());
	bool playerTarget = cmd->getTargetZone().isEmpty();
	Server_CardZone *targetZone = 0;
	if (!playerTarget)
		targetZone = targetPlayer->getZones().value(cmd->getTargetZone());
	if (!startZone || (!targetZone && !playerTarget))
		return RespNameNotFound;
	if (startZone->getType() != PublicZone)
		return RespContextError;
	Server_Card *startCard = startZone->getCard(cmd->getStartCardId(), false);
	if (!startCard)
		return RespNameNotFound;
	Server_Card *targetCard = 0;
	if (!playerTarget) {
		if (targetZone->getType() != PublicZone)
			return RespContextError;
		targetCard = targetZone->getCard(cmd->getTargetCardId(), false);
	}
	
	Server_ArrowTarget *targetItem;
	if (playerTarget)
		targetItem = targetPlayer;
	else
		targetItem = targetCard;
	if (!targetItem)
		return RespNameNotFound;

	QMapIterator<int, Server_Arrow *> arrowIterator(player->getArrows());
	while (arrowIterator.hasNext()) {
		Server_Arrow *temp = arrowIterator.next().value();
		if ((temp->getStartCard() == startCard) && (temp->getTargetItem() == targetItem))
			return RespContextError;
	}
	
	Server_Arrow *arrow = new Server_Arrow(player->newArrowId(), startCard, targetItem, cmd->getColor());
	player->addArrow(arrow);
	game->sendGameEvent(new Event_CreateArrows(player->getPlayerId(), QList<ServerInfo_Arrow *>() << new ServerInfo_Arrow(
		arrow->getId(),
		startPlayer->getPlayerId(),
		startZone->getName(),
		startCard->getId(),
		targetPlayer->getPlayerId(),
		cmd->getTargetZone(),
		cmd->getTargetCardId(),
		cmd->getColor()
	)));
	return RespOk;
}

ResponseCode Server_ProtocolHandler::cmdDeleteArrow(Command_DeleteArrow *cmd, CommandContainer *cont, Server_Game *game, Server_Player *player)
{
	if (player->getSpectator())
		return RespFunctionNotAllowed;
	
	if (!game->getGameStarted())
		return RespGameNotStarted;
		
	if (!player->deleteArrow(cmd->getArrowId()))
		return RespNameNotFound;
	
	game->sendGameEvent(new Event_DeleteArrow(player->getPlayerId(), cmd->getArrowId()));
	return RespOk;
}

ResponseCode Server_ProtocolHandler::cmdSetCardAttr(Command_SetCardAttr *cmd, CommandContainer *cont, Server_Game *game, Server_Player *player)
{
	if (player->getSpectator())
		return RespFunctionNotAllowed;
	
	if (!game->getGameStarted())
		return RespGameNotStarted;
		
	return player->setCardAttrHelper(cont, cmd->getZone(), cmd->getCardId(), cmd->getAttrName(), cmd->getAttrValue());
}

ResponseCode Server_ProtocolHandler::cmdSetCardCounter(Command_SetCardCounter *cmd, CommandContainer *cont, Server_Game *game, Server_Player *player)
{
	if (player->getSpectator())
		return RespFunctionNotAllowed;
	
	if (!game->getGameStarted())
		return RespGameNotStarted;
		
	Server_CardZone *zone = player->getZones().value(cmd->getZone());
	if (!zone)
		return RespNameNotFound;
	if (!zone->hasCoords())
		return RespContextError;

	Server_Card *card = zone->getCard(cmd->getCardId(), false);
	if (!card)
		return RespNameNotFound;
	
	card->setCounter(cmd->getCounterId(), cmd->getCounterValue());
	
	cont->enqueueGameEventPrivate(new Event_SetCardCounter(player->getPlayerId(), zone->getName(), card->getId(), cmd->getCounterId(), cmd->getCounterValue()), game->getGameId());
	cont->enqueueGameEventPublic(new Event_SetCardCounter(player->getPlayerId(), zone->getName(), card->getId(), cmd->getCounterId(), cmd->getCounterValue()), game->getGameId());
	return RespOk;
}

ResponseCode Server_ProtocolHandler::cmdIncCardCounter(Command_IncCardCounter *cmd, CommandContainer *cont, Server_Game *game, Server_Player *player)
{
	if (player->getSpectator())
		return RespFunctionNotAllowed;
	
	if (!game->getGameStarted())
		return RespGameNotStarted;
		
	Server_CardZone *zone = player->getZones().value(cmd->getZone());
	if (!zone)
		return RespNameNotFound;
	if (!zone->hasCoords())
		return RespContextError;

	Server_Card *card = zone->getCard(cmd->getCardId(), false);
	if (!card)
		return RespNameNotFound;
	
	int newValue = card->getCounter(cmd->getCounterId()) + cmd->getCounterDelta();
	card->setCounter(cmd->getCounterId(), newValue);
	
	cont->enqueueGameEventPrivate(new Event_SetCardCounter(player->getPlayerId(), zone->getName(), card->getId(), cmd->getCounterId(), newValue), game->getGameId());
	cont->enqueueGameEventPublic(new Event_SetCardCounter(player->getPlayerId(), zone->getName(), card->getId(), cmd->getCounterId(), newValue), game->getGameId());
	return RespOk;
}

ResponseCode Server_ProtocolHandler::cmdIncCounter(Command_IncCounter *cmd, CommandContainer *cont, Server_Game *game, Server_Player *player)
{
	if (player->getSpectator())
		return RespFunctionNotAllowed;
	
	if (!game->getGameStarted())
		return RespGameNotStarted;
		
	const QMap<int, Server_Counter *> counters = player->getCounters();
	Server_Counter *c = counters.value(cmd->getCounterId(), 0);
	if (!c)
		return RespNameNotFound;
	
	c->setCount(c->getCount() + cmd->getDelta());
	game->sendGameEvent(new Event_SetCounter(player->getPlayerId(), c->getId(), c->getCount()));
	return RespOk;
}

ResponseCode Server_ProtocolHandler::cmdCreateCounter(Command_CreateCounter *cmd, CommandContainer *cont, Server_Game *game, Server_Player *player)
{
	if (player->getSpectator())
		return RespFunctionNotAllowed;
	
	if (!game->getGameStarted())
		return RespGameNotStarted;
		
	Server_Counter *c = new Server_Counter(player->newCounterId(), cmd->getCounterName(), cmd->getColor(), cmd->getRadius(), cmd->getValue());
	player->addCounter(c);
	game->sendGameEvent(new Event_CreateCounters(player->getPlayerId(), QList<ServerInfo_Counter *>() << new ServerInfo_Counter(c->getId(), c->getName(), c->getColor(), c->getRadius(), c->getCount())));
	
	return RespOk;
}

ResponseCode Server_ProtocolHandler::cmdSetCounter(Command_SetCounter *cmd, CommandContainer *cont, Server_Game *game, Server_Player *player)
{
	if (player->getSpectator())
		return RespFunctionNotAllowed;
	
	if (!game->getGameStarted())
		return RespGameNotStarted;
		
	Server_Counter *c = player->getCounters().value(cmd->getCounterId(), 0);;
	if (!c)
		return RespNameNotFound;
	
	c->setCount(cmd->getValue());
	game->sendGameEvent(new Event_SetCounter(player->getPlayerId(), c->getId(), c->getCount()));
	return RespOk;
}

ResponseCode Server_ProtocolHandler::cmdDelCounter(Command_DelCounter *cmd, CommandContainer *cont, Server_Game *game, Server_Player *player)
{
	if (player->getSpectator())
		return RespFunctionNotAllowed;
	
	if (!game->getGameStarted())
		return RespGameNotStarted;
		
	if (!player->deleteCounter(cmd->getCounterId()))
		return RespNameNotFound;
	game->sendGameEvent(new Event_DelCounter(player->getPlayerId(), cmd->getCounterId()));
	return RespOk;
}

ResponseCode Server_ProtocolHandler::cmdNextTurn(Command_NextTurn * /*cmd*/, CommandContainer *cont, Server_Game *game, Server_Player *player)
{
	if (player->getSpectator())
		return RespFunctionNotAllowed;
	
	if (!game->getGameStarted())
		return RespGameNotStarted;
	
	game->nextTurn();
	return RespOk;
}

ResponseCode Server_ProtocolHandler::cmdSetActivePhase(Command_SetActivePhase *cmd, CommandContainer *cont, Server_Game *game, Server_Player *player)
{
	if (player->getSpectator())
		return RespFunctionNotAllowed;
	
	if (!game->getGameStarted())
		return RespGameNotStarted;
		
	if (game->getActivePlayer() != player->getPlayerId())
		return RespContextError;
	game->setActivePhase(cmd->getPhase());
	
	return RespOk;
}

ResponseCode Server_ProtocolHandler::cmdDumpZone(Command_DumpZone *cmd, CommandContainer *cont, Server_Game *game, Server_Player *player)
{
	if (!game->getGameStarted())
		return RespGameNotStarted;
		
	Server_Player *otherPlayer = game->getPlayer(cmd->getPlayerId());
	if (!otherPlayer)
		return RespNameNotFound;
	Server_CardZone *zone = otherPlayer->getZones().value(cmd->getZoneName());
	if (!zone)
		return RespNameNotFound;
	if (!((zone->getType() == PublicZone) || (player == otherPlayer)))
		return RespContextError;
	
	int numberCards = cmd->getNumberCards();
	QList<ServerInfo_Card *> respCardList;
	for (int i = 0; (i < zone->cards.size()) && (i < numberCards || numberCards == -1); ++i) {
		Server_Card *card = zone->cards[i];
		QString displayedName = card->getFaceDown() ? QString() : card->getName();
		if (zone->getType() == HiddenZone)
			respCardList.append(new ServerInfo_Card(i, displayedName));
		else {
			QList<ServerInfo_CardCounter *> cardCounterList;
			QMapIterator<int, int> cardCounterIterator(card->getCounters());
			while (cardCounterIterator.hasNext()) {
				cardCounterIterator.next();
				cardCounterList.append(new ServerInfo_CardCounter(cardCounterIterator.key(), cardCounterIterator.value()));
			}

			int attachPlayerId = -1;
			QString attachZone;
			int attachCardId = -1;
			if (card->getParentCard()) {
				attachPlayerId = card->getParentCard()->getZone()->getPlayer()->getPlayerId();
				attachZone = card->getParentCard()->getZone()->getName();
				attachCardId = card->getParentCard()->getId();
			}
			
			respCardList.append(new ServerInfo_Card(card->getId(), displayedName, card->getX(), card->getY(), card->getTapped(), card->getAttacking(), card->getColor(), card->getPT(), card->getAnnotation(), card->getDestroyOnZoneChange(), cardCounterList, attachPlayerId, attachZone, attachCardId));
		}
	}
	if (zone->getType() == HiddenZone) {
		zone->setCardsBeingLookedAt(numberCards);
		game->sendGameEvent(new Event_DumpZone(player->getPlayerId(), otherPlayer->getPlayerId(), zone->getName(), numberCards));
	}
	cont->setResponse(new Response_DumpZone(cont->getCmdId(), RespOk, new ServerInfo_Zone(zone->getName(), zone->getType(), zone->hasCoords(), numberCards < zone->cards.size() ? zone->cards.size() : numberCards, respCardList)));
	return RespNothing;
}

ResponseCode Server_ProtocolHandler::cmdStopDumpZone(Command_StopDumpZone *cmd, CommandContainer *cont, Server_Game *game, Server_Player *player)
{
	if (!game->getGameStarted())
		return RespGameNotStarted;
		
	Server_Player *otherPlayer = game->getPlayer(cmd->getPlayerId());
	if (!otherPlayer)
		return RespNameNotFound;
	Server_CardZone *zone = otherPlayer->getZones().value(cmd->getZoneName());
	if (!zone)
		return RespNameNotFound;
	
	if (zone->getType() == HiddenZone) {
		zone->setCardsBeingLookedAt(0);
		game->sendGameEvent(new Event_StopDumpZone(player->getPlayerId(), cmd->getPlayerId(), zone->getName()));
	}
	return RespOk;
}

ResponseCode Server_ProtocolHandler::cmdRevealCards(Command_RevealCards *cmd, CommandContainer *cont, Server_Game *game, Server_Player *player)
{
	if (player->getSpectator())
		return RespFunctionNotAllowed;
	
	if (!game->getGameStarted())
		return RespGameNotStarted;
	
	Server_Player *otherPlayer = 0;
	if (cmd->getPlayerId() != -1) {
		otherPlayer = game->getPlayer(cmd->getPlayerId());
		if (!otherPlayer)
			return RespNameNotFound;
	}
	Server_CardZone *zone = player->getZones().value(cmd->getZoneName());
	if (!zone)
		return RespNameNotFound;
	
	QList<Server_Card *> cardsToReveal;
	if (cmd->getCardId() == -1)
		cardsToReveal = zone->cards;
	else if (cmd->getCardId() == -2) {
		if (zone->cards.isEmpty())
			return RespContextError;
		cardsToReveal.append(zone->cards.at(rng->getNumber(0, zone->cards.size() - 1)));
	} else {
		Server_Card *card = zone->getCard(cmd->getCardId(), false);
		if (!card)
			return RespNameNotFound;
		cardsToReveal.append(card);
	}
	
	QList<ServerInfo_Card *> respCardListPrivate, respCardListOmniscient;
	for (int i = 0; i < cardsToReveal.size(); ++i) {
		Server_Card *card = cardsToReveal[i];

		QList<ServerInfo_CardCounter *> cardCounterListPrivate, cardCounterListOmniscient;
		QMapIterator<int, int> cardCounterIterator(card->getCounters());
		while (cardCounterIterator.hasNext()) {
			cardCounterIterator.next();
			cardCounterListPrivate.append(new ServerInfo_CardCounter(cardCounterIterator.key(), cardCounterIterator.value()));
			cardCounterListOmniscient.append(new ServerInfo_CardCounter(cardCounterIterator.key(), cardCounterIterator.value()));
		}
		
		int attachPlayerId = -1;
		QString attachZone;
		int attachCardId = -1;
		if (card->getParentCard()) {
			attachPlayerId = card->getParentCard()->getZone()->getPlayer()->getPlayerId();
			attachZone = card->getParentCard()->getZone()->getName();
			attachCardId = card->getParentCard()->getId();
		}
		
		if (cmd->getPlayerId() != -1)
			respCardListPrivate.append(new ServerInfo_Card(card->getId(), card->getName(), card->getX(), card->getY(), card->getTapped(), card->getAttacking(), card->getColor(), card->getPT(), card->getAnnotation(), card->getDestroyOnZoneChange(), cardCounterListPrivate, attachPlayerId, attachZone, attachCardId));
		respCardListOmniscient.append(new ServerInfo_Card(card->getId(), card->getName(), card->getX(), card->getY(), card->getTapped(), card->getAttacking(), card->getColor(), card->getPT(), card->getAnnotation(), card->getDestroyOnZoneChange(), cardCounterListOmniscient, attachPlayerId, attachZone, attachCardId));
	}
	
	if (cmd->getPlayerId() == -1)
		cont->enqueueGameEventPublic(new Event_RevealCards(player->getPlayerId(), zone->getName(), cmd->getCardId(), -1, respCardListOmniscient), game->getGameId());
	else {
		cont->enqueueGameEventPublic(new Event_RevealCards(player->getPlayerId(), zone->getName(), cmd->getCardId(), otherPlayer->getPlayerId()), game->getGameId());
		cont->enqueueGameEventPrivate(new Event_RevealCards(player->getPlayerId(), zone->getName(), cmd->getCardId(), otherPlayer->getPlayerId(), respCardListPrivate), game->getGameId(), otherPlayer->getPlayerId());
		cont->enqueueGameEventOmniscient(new Event_RevealCards(player->getPlayerId(), zone->getName(), cmd->getCardId(), otherPlayer->getPlayerId(), respCardListOmniscient), game->getGameId());
	}
	
	return RespOk;
}<|MERGE_RESOLUTION|>--- conflicted
+++ resolved
@@ -574,128 +574,7 @@
 	if (!game->getGameStarted())
 		return RespGameNotStarted;
 		
-<<<<<<< HEAD
-	Server_CardZone *startzone = player->getZones().value(_startZone);
-	Server_CardZone *targetzone = player->getZones().value(_targetZone);
-	if ((!startzone) || (!targetzone))
-		return RespNameNotFound;
-
-	// Collision detection
-	if (targetzone->hasCoords())
-		for (int i = 0; i < targetzone->cards.size(); ++i)
-			if ((targetzone->cards[i]->getX() == x) && (targetzone->cards[i]->getY() == y) && (x != -1))
-				return RespContextError;
-		
-	int position = -1;
-	Server_Card *card = startzone->getCard(_cardId, true, &position);
-	if (!card)
-		return RespNameNotFound;
-	
-	if (startzone != targetzone) {
-		// Delete all attachment relationships
-		if (card->getParentCard())
-			card->setParentCard(0);
-		
-		// DO NOT save a reference to the list, but make a real copy.
-		// The contents of the original list change during the loop.
-		const QList<Server_Card *> attachedCards = card->getAttachedCards();
-		for (int i = 0; i < attachedCards.size(); ++i)
-			unattachCard(game, attachedCards[i]->getZone()->getPlayer(), cont, attachedCards[i]);
-
-		// Delete all arrows from and to the card
-		const QList<Server_Player *> &players = game->getPlayers().values();
-		for (int i = 0; i < players.size(); ++i) {
-			QList<int> arrowsToDelete;
-			QMapIterator<int, Server_Arrow *> arrowIterator(players[i]->getArrows());
-			while (arrowIterator.hasNext()) {
-				Server_Arrow *arrow = arrowIterator.next().value();
-				if ((arrow->getStartCard() == card) || (arrow->getTargetItem() == card))
-					arrowsToDelete.append(arrow->getId());
-			}
-			for (int j = 0; j < arrowsToDelete.size(); ++j)
-				players[i]->deleteArrow(arrowsToDelete[j]);
-		}
-	}
-	
-	if (card->getDestroyOnZoneChange() && (startzone != targetzone)) {
-		cont->enqueueGameEventPrivate(new Event_DestroyCard(player->getPlayerId(), startzone->getName(), card->getId()), game->getGameId());
-		cont->enqueueGameEventPublic(new Event_DestroyCard(player->getPlayerId(), startzone->getName(), card->getId()), game->getGameId());
-		return RespOk;
-	}
-	
-	if (!targetzone->hasCoords()) {
-		y = 0;
-		if (x == -1)
-			x = targetzone->cards.size();
-		
-		card->resetState();
-	} else if (x == -1)
-		x = targetzone->getFreeGridColumn(y);
-
-	targetzone->insertCard(card, x, y);
-
-	bool targetBeingLookedAt = (targetzone->getType() != HiddenZone) || (targetzone->getCardsBeingLookedAt() > x) || (targetzone->getCardsBeingLookedAt() == -1);
-	bool sourceBeingLookedAt = (startzone->getType() != HiddenZone) || (startzone->getCardsBeingLookedAt() > position) || (startzone->getCardsBeingLookedAt() == -1);
-
-	bool targetHiddenToPlayer = faceDown || !targetBeingLookedAt;
-	bool targetHiddenToOthers = faceDown || (targetzone->getType() != PublicZone);
-	bool sourceHiddenToPlayer = card->getFaceDown() || !sourceBeingLookedAt;
-	bool sourceHiddenToOthers = card->getFaceDown() || (startzone->getType() != PublicZone);
-
-	QString privateCardName, publicCardName;
-	if (!(sourceHiddenToPlayer && targetHiddenToPlayer))
-		privateCardName = card->getName();
-	if (!(sourceHiddenToOthers && targetHiddenToOthers))
-		publicCardName = card->getName();
-
-	int oldCardId = card->getId();
-	if (faceDown)
-		card->setId(player->newCardId());
-	card->setFaceDown(faceDown);
-
-	// The player does not get to see which card he moved if it moves between two parts of hidden zones which
-	// are not being looked at.
-	int privateNewCardId = card->getId();
-	int privateOldCardId = oldCardId;
-	if (!targetBeingLookedAt && !sourceBeingLookedAt) {
-		privateOldCardId = -1;
-		privateNewCardId = -1;
-		privateCardName = QString();
-	}
-	int privatePosition = -1;
-	if (startzone->getType() == HiddenZone)
-		privatePosition = position;
-	cont->enqueueGameEventPrivate(new Event_MoveCard(player->getPlayerId(), privateOldCardId, privateCardName, startzone->getName(), privatePosition, targetzone->getName(), x, y, privateNewCardId, faceDown), game->getGameId());
-	cont->enqueueGameEventOmniscient(new Event_MoveCard(player->getPlayerId(), privateOldCardId, privateCardName, startzone->getName(), privatePosition, targetzone->getName(), x, y, privateNewCardId, faceDown), game->getGameId());
-
-	// Other players do not get to see the start and/or target position of the card if the respective
-	// part of the zone is being looked at. The information is not needed anyway because in hidden zones,
-	// all cards are equal.
-	if (
-		((startzone->getType() == HiddenZone) && ((startzone->getCardsBeingLookedAt() > position) || (startzone->getCardsBeingLookedAt() == -1)))
-		|| (startzone->getType() == PublicZone)
-	)
-		position = -1;
-	if ((targetzone->getType() == HiddenZone) && ((targetzone->getCardsBeingLookedAt() > x) || (targetzone->getCardsBeingLookedAt() == -1)))
-		x = -1;
-
-	if ((startzone->getType() == PublicZone) || (targetzone->getType() == PublicZone))
-		cont->enqueueGameEventPublic(new Event_MoveCard(player->getPlayerId(), oldCardId, publicCardName, startzone->getName(), position, targetzone->getName(), x, y, card->getId(), faceDown), game->getGameId());
-	else
-		cont->enqueueGameEventPublic(new Event_MoveCard(player->getPlayerId(), -1, QString(), startzone->getName(), position, targetzone->getName(), x, y, -1, false), game->getGameId());
-	
-	if (tapped)
-		setCardAttrHelper(cont, game, player, targetzone->getName(), card->getId(), "tapped", "1");
-	
-	return RespOk;
-}
-
-ResponseCode Server_ProtocolHandler::cmdMoveCard(Command_MoveCard *cmd, CommandContainer *cont, Server_Game *game, Server_Player *player)
-{
-	return moveCard(game, player, cont, cmd->getStartZone(), cmd->getCardId(), cmd->getTargetZone(), cmd->getX(), cmd->getY(), cmd->getFaceDown(), cmd->getTapped());
-=======
 	return player->moveCard(cont, cmd->getStartZone(), cmd->getCardId(), cmd->getTargetZone(), cmd->getX(), cmd->getY(), cmd->getFaceDown(), cmd->getTapped());
->>>>>>> f4962d02
 }
 
 ResponseCode Server_ProtocolHandler::cmdFlipCard(Command_FlipCard *cmd, CommandContainer *cont, Server_Game *game, Server_Player *player)
