--- conflicted
+++ resolved
@@ -476,12 +476,9 @@
 		return RespGameNotStarted;
 	
 	Server_CardZone *hand = player->getZones().value("hand");
-<<<<<<< HEAD
 	int number = (hand->cards.size() <= 1) ? player->getInitialCards() : hand->cards.size() - 1;
 		
-=======
 	Server_CardZone *deck = player->getZones().value("deck");
->>>>>>> d8d45632
 	while (!hand->cards.isEmpty())
 		player->moveCard(cont, hand, hand->cards.first()->getId(), deck, 0, 0, false, false);
 
