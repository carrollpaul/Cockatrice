--- conflicted
+++ resolved
@@ -349,17 +349,13 @@
 		x = targetzone->cards.size();
 	
 	QList<QPair<Server_Card *, int> > cardsToMove;
-<<<<<<< HEAD
 	QMap<Server_Card *, const CardToMove *> cardProperties;
-=======
-	QMap<Server_Card *, CardToMove *> cardProperties;
 	QSet<int> cardIdsToMove;
->>>>>>> 0a30f22e
 	for (int i = 0; i < _cards.size(); ++i) {
 		// The same card being moved twice would lead to undefined behaviour.
-		if (cardIdsToMove.contains(_cards[i]->getCardId()))
+		if (cardIdsToMove.contains(_cards[i]->card_id()))
 			continue;
-		cardIdsToMove.insert(_cards[i]->getCardId());
+		cardIdsToMove.insert(_cards[i]->card_id());
 		
 		int position;
 		Server_Card *card = startzone->getCard(_cards[i]->card_id(), &position);
